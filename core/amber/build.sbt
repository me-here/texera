name := "texera"
organization := "edu.uci.ics"
version := "0.1-SNAPSHOT"

scalaVersion := "2.12.14"

// to turn on, use: INFO
// to turn off, use: WARNING
scalacOptions ++= Seq("-Xelide-below", "WARNING")

// to check feature warnings
scalacOptions += "-feature"
// to check deprecation warnings
scalacOptions += "-deprecation"

// ensuring no parallel execution of multiple tasks
concurrentRestrictions in Global += Tags.limit(Tags.Test, 1)

// temp fix for the netty dependency issue
// https://github.com/coursier/coursier/issues/2016
ThisBuild / useCoursier := false

/////////////////////////////////////////////////////////////////////////////
// Akka related
val akkaVersion = "2.6.12"
val akkaDependencies = Seq(
  "com.typesafe.akka" %% "akka-actor" % akkaVersion,
  "com.typesafe.akka" %% "akka-remote" % akkaVersion,
  "com.typesafe.akka" %% "akka-cluster" % akkaVersion,
  "com.typesafe.akka" %% "akka-cluster-metrics" % akkaVersion,
  "com.typesafe.akka" %% "akka-cluster-tools" % akkaVersion,
  "com.typesafe.akka" %% "akka-multi-node-testkit" % akkaVersion,
  "com.typesafe.akka" %% "akka-testkit" % akkaVersion,
  "com.typesafe.akka" %% "akka-persistence" % akkaVersion,
  "io.kamon" % "sigar-loader" % "1.6.6-rev002",
  "com.softwaremill.macwire" %% "macros" % "2.3.6" % Provided,
  "com.softwaremill.macwire" %% "macrosakka" % "2.3.6" % Provided,
  "com.softwaremill.macwire" %% "util" % "2.3.6",
  "com.softwaremill.macwire" %% "proxy" % "2.3.6"
)

// dropwizard web framework

/////////////////////////////////////////////////////////////////////////////
// DropWizard server related
val dropwizardVersion = "1.3.23"
// jersey version should be the same as jersey-server that is contained in dropwizard
val jerseyMultipartVersion = "2.25.1"
val jacksonVersion = "2.12.0"
val dropwizardDependencies = Seq(
  "io.dropwizard" % "dropwizard-core" % dropwizardVersion,
  "io.dropwizard" % "dropwizard-client" % dropwizardVersion,
  "com.github.dirkraft.dropwizard" % "dropwizard-file-assets" % "0.0.2",
  "io.dropwizard-bundles" % "dropwizard-redirect-bundle" % "1.0.5",
  "com.liveperson" % "dropwizard-websockets" % "1.3.14",
  "org.glassfish.jersey.media" % "jersey-media-multipart" % jerseyMultipartVersion,
  "com.fasterxml.jackson.module" % "jackson-module-jsonSchema" % jacksonVersion,
  "com.fasterxml.jackson.module" % "jackson-module-scala_2.12" % jacksonVersion,
  "com.kjetland" % "mbknor-jackson-jsonschema_2.12" % "1.0.39"
)

/////////////////////////////////////////////////////////////////////////////
// Lucene related
val luceneVersion = "8.7.0"
val luceneDependencies = Seq(
  "org.apache.lucene" % "lucene-core" % luceneVersion,
  "org.apache.lucene" % "lucene-analyzers-common" % luceneVersion,
  "org.apache.lucene" % "lucene-queryparser" % luceneVersion,
  "org.apache.lucene" % "lucene-queries" % luceneVersion,
  "org.apache.lucene" % "lucene-memory" % luceneVersion
)

/////////////////////////////////////////////////////////////////////////////

/////////////////////////////////////////////////////////////////////////////
// Google Service related
val googleServiceDependencies = Seq(
  "com.google.oauth-client" % "google-oauth-client" % "1.31.4" exclude ("com.google.guava", "guava"),
  "com.google.oauth-client" % "google-oauth-client-jetty" % "1.31.4" exclude ("com.google.guava", "guava"),
  "com.google.api-client" % "google-api-client" % "1.31.1" exclude ("com.google.guava", "guava"),
  "com.google.apis" % "google-api-services-sheets" % "v4-rev612-1.25.0" exclude ("com.google.guava", "guava"),
  "com.google.apis" % "google-api-services-drive" % "v3-rev197-1.25.0" exclude ("com.google.guava", "guava")
)

/////////////////////////////////////////////////////////////////////////////
// Arrow related
val arrowVersion = "1.0.1"
val arrowDependencies = Seq(
  // https://mvnrepository.com/artifact/org.apache.arrow/flight-grpc
  "org.apache.arrow" % "flight-grpc" % arrowVersion,
  // https://mvnrepository.com/artifact/org.apache.arrow/flight-core
  "org.apache.arrow" % "flight-core" % arrowVersion
)

libraryDependencies ++= akkaDependencies
libraryDependencies ++= luceneDependencies
libraryDependencies ++= dropwizardDependencies
libraryDependencies ++= arrowDependencies
libraryDependencies ++= googleServiceDependencies

/////////////////////////////////////////////////////////////////////////////
// protobuf related
// run the following with sbt to have protobuf codegen
Compile / PB.targets := Seq(
  scalapb.gen(
    singleLineToProtoString = true
  ) -> (Compile / sourceDirectory).value / "scalapb"
)

libraryDependencies ++= Seq(
  "com.thesamet.scalapb" %% "scalapb-runtime" % scalapb.compiler.Version.scalapbVersion % "protobuf"
)
// For ScalaPB 0.11.x:
libraryDependencies += "com.thesamet.scalapb" %% "scalapb-json4s" % "0.11.0"

// enable protobuf compilation in Test
Test / PB.protoSources += PB.externalSourcePath.value

/////////////////////////////////////////////////////////////////////////////
// Test related
// https://mvnrepository.com/artifact/org.scalamock/scalamock
libraryDependencies += "org.scalamock" %% "scalamock" % "4.4.0" % Test
// https://mvnrepository.com/artifact/ch.vorburger.mariaDB4j/mariaDB4j
libraryDependencies += "ch.vorburger.mariaDB4j" % "mariaDB4j" % "2.4.0" % Test
// https://www.scalatest.org/getting_started_with_fun_suite
libraryDependencies += "org.scalatest" %% "scalatest" % "3.2.9" % Test

/////////////////////////////////////////////////////////////////////////////
// Uncategorized

// https://mvnrepository.com/artifact/org.postgresql/postgresql
libraryDependencies += "org.postgresql" % "postgresql" % "42.2.18"

// https://mvnrepository.com/artifact/com.typesafe.scala-logging/scala-logging
libraryDependencies += "com.typesafe.scala-logging" %% "scala-logging" % "3.9.2"

// https://mvnrepository.com/artifact/org.scalactic/scalactic
libraryDependencies += "org.scalactic" %% "scalactic" % "3.2.2"

// https://mvnrepository.com/artifact/com.github.tototoshi/scala-csv
libraryDependencies += "com.github.tototoshi" %% "scala-csv" % "1.3.6"

// https://mvnrepository.com/artifact/com.konghq/unirest-java
libraryDependencies += "com.konghq" % "unirest-java" % "3.11.11"

// https://mvnrepository.com/artifact/com.github.marianobarrios/lbmq
libraryDependencies += "com.github.marianobarrios" % "lbmq" % "0.5.0"

// https://mvnrepository.com/artifact/io.github.redouane59.twitter/twittered
libraryDependencies += "io.github.redouane59.twitter" % "twittered" % "2.5"

// https://mvnrepository.com/artifact/org.jooq/jooq
libraryDependencies += "org.jooq" % "jooq" % "3.14.4"

// https://mvnrepository.com/artifact/mysql/mysql-connector-java
libraryDependencies += "mysql" % "mysql-connector-java" % "8.0.23"

// https://mvnrepository.com/artifact/org.jgrapht/jgrapht-core
libraryDependencies += "org.jgrapht" % "jgrapht-core" % "1.4.0"

// https://mvnrepository.com/artifact/edu.stanford.nlp/stanford-corenlp
libraryDependencies += "edu.stanford.nlp" % "stanford-corenlp" % "3.9.2"
libraryDependencies += "edu.stanford.nlp" % "stanford-corenlp" % "3.9.2" classifier "models"

// https://mvnrepository.com/artifact/com.twitter/chill-akka
libraryDependencies += "com.twitter" %% "chill-akka" % "0.9.3"

// https://mvnrepository.com/artifact/com.twitter/util-core
libraryDependencies += "com.twitter" %% "util-core" % "20.9.0"

// https://mvnrepository.com/artifact/com.typesafe.play/play-json
libraryDependencies += "com.typesafe.play" %% "play-json" % "2.7.3"

// https://mvnrepository.com/artifact/org.fusesource.leveldbjni/leveldbjni-all
libraryDependencies += "org.fusesource.leveldbjni" % "leveldbjni-all" % "1.8"

// https://mvnrepository.com/artifact/com.github.nscala-time/nscala-time
libraryDependencies += "com.github.nscala-time" %% "nscala-time" % "2.22.0"

// https://mvnrepository.com/artifact/com.google.guava/guava
libraryDependencies += "com.google.guava" % "guava" % "29.0-jre"

// https://mvnrepository.com/artifact/org.tukaani/xz
libraryDependencies += "org.tukaani" % "xz" % "1.5"

<<<<<<< HEAD
// https://mvnrepository.com/artifact/com.github.redouane59.twitter/twittered
libraryDependencies += "com.github.redouane59.twitter" % "twittered" % "1.23"

// run the following with sbt to have protobuf codegen
Compile / PB.targets := Seq(
  scalapb.gen() -> (Compile / sourceDirectory).value / "scalapb"
)

// (optional) If you need scalapb/scalapb.proto or anything from
// google/protobuf/*.proto
libraryDependencies ++= Seq(
  "com.thesamet.scalapb" %% "scalapb-runtime" % scalapb.compiler.Version.scalapbVersion % "protobuf"
)
=======
// https://mvnrepository.com/artifact/org.jasypt/jasypt
libraryDependencies += "org.jasypt" % "jasypt" % "1.9.3"
>>>>>>> 67360c42
<|MERGE_RESOLUTION|>--- conflicted
+++ resolved
@@ -183,21 +183,5 @@
 // https://mvnrepository.com/artifact/org.tukaani/xz
 libraryDependencies += "org.tukaani" % "xz" % "1.5"
 
-<<<<<<< HEAD
-// https://mvnrepository.com/artifact/com.github.redouane59.twitter/twittered
-libraryDependencies += "com.github.redouane59.twitter" % "twittered" % "1.23"
-
-// run the following with sbt to have protobuf codegen
-Compile / PB.targets := Seq(
-  scalapb.gen() -> (Compile / sourceDirectory).value / "scalapb"
-)
-
-// (optional) If you need scalapb/scalapb.proto or anything from
-// google/protobuf/*.proto
-libraryDependencies ++= Seq(
-  "com.thesamet.scalapb" %% "scalapb-runtime" % scalapb.compiler.Version.scalapbVersion % "protobuf"
-)
-=======
 // https://mvnrepository.com/artifact/org.jasypt/jasypt
-libraryDependencies += "org.jasypt" % "jasypt" % "1.9.3"
->>>>>>> 67360c42
+libraryDependencies += "org.jasypt" % "jasypt" % "1.9.3"