--- conflicted
+++ resolved
@@ -5,32 +5,6 @@
     data-volume-per-node = 10
 }
 
-<<<<<<< HEAD
-kamon {
- metric.tick-interval=10s
-actors.doomsday-wildcard = on
-instrumentation.akka.filters {
-  actors.track {
-    includes = ["**"]
-    excludes = []
-  }
-}
-  workerFlowWorkerReporter {
-  metricsList=["akka.actor.processing-time","akka.actor.time-in-mailbox","akka.actor.mailbox-size"]
-    time-unit = "ms"
-    information-unit = "b"
-
-    environment-tags {
-      include-service = "yes"
-      include-host = "yes"
-      include-instance = "yes"
-      filter {
-        includes = ["**"]
-        excludes = []
-      }
-    }
-  }
-=======
 cache {
     # options: [mongodb, memory, JCS, off]
     storage = memory
@@ -39,5 +13,4 @@
         url = "mongodb://localhost:27017"
         database = "texera_storage"
     }
->>>>>>> c39a238f
 }