package edu.uci.ics.amber.engine.common

import akka.actor.{Actor, ActorRef, ActorSystem, PoisonPill, Props}
import akka.pattern._
import akka.util.Timeout
import com.twitter.util.Future
import edu.uci.ics.amber.engine.architecture.controller.{Controller, ControllerConfig, Workflow}
import edu.uci.ics.amber.engine.common.ClientActor.{
  ClosureRequest,
  CommandRequest,
  InitializeRequest,
  ObservableRequest
}
import edu.uci.ics.amber.engine.common.FutureBijection._
import edu.uci.ics.amber.engine.common.rpc.AsyncRPCServer.ControlCommand
import rx.lang.scala.{Observable, Subject}

import scala.collection.mutable
import scala.concurrent.Await
import scala.concurrent.duration.{Duration, DurationInt}
import scala.reflect.ClassTag

class AmberClient(system: ActorSystem, workflow: Workflow, controllerConfig: ControllerConfig) {

  private val client = system.actorOf(Props(new ClientActor))
  private implicit val timeout: Timeout = Timeout(1.minute)
  private val registeredObservables = new mutable.HashMap[Class[_], Observable[_]]()
  @volatile private var isActive = true

<<<<<<< HEAD
//  getObservable[WorkflowCompleted].subscribe(evt => {
//    shutdown()
//  })
//
//  getObservable[ErrorOccurred].subscribe(evt => {
//    shutdown()
//  })
//
//  getObservable[FatalError].subscribe(evt => {
//    shutdown()
//  })

  class ClientActor extends Actor {
    val controller: ActorRef = context.actorOf(Controller.props(workflow, controllerConfig))
    var controlId = 0L
    val senderMap = new mutable.LongMap[ActorRef]()
    var handlers: PartialFunction[Any, Unit] = PartialFunction.empty

    override def receive: Receive = {
      case ClosureRequest(closure) =>
        try {
          sender ! closure()
        } catch {
          case e: Throwable =>
            sender ! e
        }
      case CommandRequest(controlCommand) =>
        controller ! ControlInvocation(controlId, controlCommand)
        senderMap(controlId) = sender
        controlId += 1
      case req: ObservableRequest =>
        handlers = req.pf orElse handlers
        sender ! scala.runtime.BoxedUnit.UNIT
      case NetworkMessage(
            mId,
            _ @WorkflowControlMessage(_, _, _ @ReturnInvocation(originalCommandID, controlReturn))
          ) =>
        sender ! NetworkAck(mId)
        if (handlers.isDefinedAt(controlReturn)) {
          handlers(controlReturn)
        }
        if (senderMap.contains(originalCommandID)) {
          senderMap(originalCommandID) ! controlReturn
          senderMap.remove(originalCommandID)
        }
      case NetworkMessage(mId, _ @WorkflowControlMessage(_, _, _ @ControlInvocation(_, command))) =>
        // this could take a lot of time and block the subsequent messages
        // so updates from engine will be slowly consumed.
        // i.e. engine has completed but it's not reflected in the frontend yet.
        // TODO: fix the issue above?
        sender ! NetworkAck(mId)
        if (handlers.isDefinedAt(command)) {
          handlers(command)
        }
      case other =>
        println(other) //skip
    }
  }
=======
  Await.result(client ? InitializeRequest(workflow, controllerConfig), 10.seconds)
>>>>>>> 0d68e3c7

  def shutdown(): Unit = {
    if (isActive) {
      isActive = false
      client ! PoisonPill
    }
  }

  def sendAsync[T](controlCommand: ControlCommand[T]): Future[T] = {
    if (!isActive) {
      Future.exception(new RuntimeException("amber runtime environment is not active"))
    } else {
      (client ? CommandRequest(controlCommand)).asTwitter().asInstanceOf[Future[T]]
    }
  }

  def sendSync[T](controlCommand: ControlCommand[T], deadline: Duration = timeout.duration): T = {
    if (!isActive) {
      throw new RuntimeException("amber runtime environment is not active")
    } else {
      Await.result(client ? CommandRequest(controlCommand), deadline).asInstanceOf[T]
    }
  }

  def fireAndForget[T](controlCommand: ControlCommand[T]): Unit = {
    if (!isActive) {
      throw new RuntimeException("amber runtime environment is not active")
    } else {
      client ! CommandRequest(controlCommand)
    }
  }

  def getObservable[T](implicit ct: ClassTag[T]): Observable[T] = {
    if (!isActive) {
      throw new RuntimeException("amber runtime environment is not active")
    }
    assert(
      client.path.address.hasLocalScope,
      "get observable with a remote client actor is not supported"
    )
    val clazz = ct.runtimeClass
    if (registeredObservables.contains(clazz)) {
      return registeredObservables(clazz).asInstanceOf[Observable[T]]
    }
    val sub = Subject[T]
    val req = ObservableRequest({
      case x: T =>
        sub.onNext(x)
    })
    Await.result(client ? req, 2.seconds)
    val ob = sub.onTerminateDetach
    registeredObservables(clazz) = ob
    ob
  }

  def executeClosureSync[T](closure: => T): T = {
    if (!isActive) {
      closure
    } else {
      Await.result(client ? ClosureRequest(() => closure), timeout.duration).asInstanceOf[T]
    }
  }

}<|MERGE_RESOLUTION|>--- conflicted
+++ resolved
@@ -27,68 +27,7 @@
   private val registeredObservables = new mutable.HashMap[Class[_], Observable[_]]()
   @volatile private var isActive = true
 
-<<<<<<< HEAD
-//  getObservable[WorkflowCompleted].subscribe(evt => {
-//    shutdown()
-//  })
-//
-//  getObservable[ErrorOccurred].subscribe(evt => {
-//    shutdown()
-//  })
-//
-//  getObservable[FatalError].subscribe(evt => {
-//    shutdown()
-//  })
-
-  class ClientActor extends Actor {
-    val controller: ActorRef = context.actorOf(Controller.props(workflow, controllerConfig))
-    var controlId = 0L
-    val senderMap = new mutable.LongMap[ActorRef]()
-    var handlers: PartialFunction[Any, Unit] = PartialFunction.empty
-
-    override def receive: Receive = {
-      case ClosureRequest(closure) =>
-        try {
-          sender ! closure()
-        } catch {
-          case e: Throwable =>
-            sender ! e
-        }
-      case CommandRequest(controlCommand) =>
-        controller ! ControlInvocation(controlId, controlCommand)
-        senderMap(controlId) = sender
-        controlId += 1
-      case req: ObservableRequest =>
-        handlers = req.pf orElse handlers
-        sender ! scala.runtime.BoxedUnit.UNIT
-      case NetworkMessage(
-            mId,
-            _ @WorkflowControlMessage(_, _, _ @ReturnInvocation(originalCommandID, controlReturn))
-          ) =>
-        sender ! NetworkAck(mId)
-        if (handlers.isDefinedAt(controlReturn)) {
-          handlers(controlReturn)
-        }
-        if (senderMap.contains(originalCommandID)) {
-          senderMap(originalCommandID) ! controlReturn
-          senderMap.remove(originalCommandID)
-        }
-      case NetworkMessage(mId, _ @WorkflowControlMessage(_, _, _ @ControlInvocation(_, command))) =>
-        // this could take a lot of time and block the subsequent messages
-        // so updates from engine will be slowly consumed.
-        // i.e. engine has completed but it's not reflected in the frontend yet.
-        // TODO: fix the issue above?
-        sender ! NetworkAck(mId)
-        if (handlers.isDefinedAt(command)) {
-          handlers(command)
-        }
-      case other =>
-        println(other) //skip
-    }
-  }
-=======
   Await.result(client ? InitializeRequest(workflow, controllerConfig), 10.seconds)
->>>>>>> 0d68e3c7
 
   def shutdown(): Unit = {
     if (isActive) {
