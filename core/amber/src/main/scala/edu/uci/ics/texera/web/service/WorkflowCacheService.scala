package edu.uci.ics.texera.web.service

import com.typesafe.config.{Config, ConfigFactory}
import com.typesafe.scalalogging.LazyLogging
import edu.uci.ics.amber.engine.common.AmberUtils
import edu.uci.ics.texera.web.model.common.CacheStatus
import edu.uci.ics.texera.web.model.websocket.event.{CacheStatusUpdateEvent, TexeraWebSocketEvent}
import edu.uci.ics.texera.web.model.websocket.request.CacheStatusUpdateRequest
import edu.uci.ics.texera.workflow.common.operators.OperatorDescriptor
import edu.uci.ics.texera.workflow.common.storage.OpResultStorage
import edu.uci.ics.texera.workflow.common.workflow.{WorkflowInfo, WorkflowRewriter, WorkflowVertex}
import edu.uci.ics.texera.workflow.operators.sink.managed.ProgressiveSinkOpDesc
import edu.uci.ics.texera.workflow.operators.source.cache.CacheSourceOpDesc
import rx.lang.scala.Observer

import scala.collection.mutable

object WorkflowCacheService extends LazyLogging {
  def isAvailable: Boolean = AmberUtils.amberConfig.getBoolean("cache.enabled")
}

<<<<<<< HEAD
class WorkflowCacheService extends LazyLogging {
=======
class WorkflowCacheService(opResultStorage: OpResultStorage)
    extends SnapshotMulticast[TexeraWebSocketEvent]
    with LazyLogging {
>>>>>>> 5eea0ab2

  val cachedOperators: mutable.HashMap[String, OperatorDescriptor] =
    mutable.HashMap[String, OperatorDescriptor]()
  val cacheSourceOperators: mutable.HashMap[String, CacheSourceOpDesc] =
    mutable.HashMap[String, CacheSourceOpDesc]()
  val cacheSinkOperators: mutable.HashMap[String, ProgressiveSinkOpDesc] =
    mutable.HashMap[String, ProgressiveSinkOpDesc]()
  val operatorRecord: mutable.HashMap[String, WorkflowVertex] =
    mutable.HashMap[String, WorkflowVertex]()
  var cacheStatusMap: Map[String, CacheStatus] = _

  def updateCacheStatus(request: CacheStatusUpdateRequest): Unit = {
    val workflowInfo = WorkflowInfo(request.operators, request.links, request.breakpoints)
    workflowInfo.cachedOperatorIds = request.cachedOperatorIds
    logger.debug(s"Cached operators: $cachedOperators with ${request.cachedOperatorIds}")
    val workflowRewriter = new WorkflowRewriter(
      workflowInfo,
      cachedOperators.clone(),
      cacheSourceOperators.clone(),
      cacheSinkOperators.clone(),
      operatorRecord.clone(),
      opResultStorage
    )

    val invalidSet = workflowRewriter.cacheStatusUpdate()
    cacheStatusMap = request.cachedOperatorIds
      .filter(cachedOperators.contains)
      .map(id => {
        if (cachedOperators.contains(id)) {
          if (!invalidSet.contains(id)) {
            (id, CacheStatus.CACHE_VALID)
          } else {
            (id, CacheStatus.CACHE_INVALID)
          }
        } else {
          (id, CacheStatus.CACHE_INVALID)
        }
      })
      .toMap
    send(CacheStatusUpdateEvent(cacheStatusMap))
  }

  override def sendSnapshotTo(observer: Observer[TexeraWebSocketEvent]): Unit = {
    if (cacheStatusMap != null) {
      observer.onNext(CacheStatusUpdateEvent(cacheStatusMap))
    }
  }
}<|MERGE_RESOLUTION|>--- conflicted
+++ resolved
@@ -19,13 +19,8 @@
   def isAvailable: Boolean = AmberUtils.amberConfig.getBoolean("cache.enabled")
 }
 
-<<<<<<< HEAD
-class WorkflowCacheService extends LazyLogging {
-=======
 class WorkflowCacheService(opResultStorage: OpResultStorage)
-    extends SnapshotMulticast[TexeraWebSocketEvent]
-    with LazyLogging {
->>>>>>> 5eea0ab2
+    extends LazyLogging {
 
   val cachedOperators: mutable.HashMap[String, OperatorDescriptor] =
     mutable.HashMap[String, OperatorDescriptor]()
