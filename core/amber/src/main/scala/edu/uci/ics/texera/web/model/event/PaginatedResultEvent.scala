--- conflicted
+++ resolved
@@ -3,10 +3,6 @@
 import com.fasterxml.jackson.databind.node.ObjectNode
 import edu.uci.ics.texera.web.model.request.ResultPaginationRequest
 
-<<<<<<< HEAD
-case class PaginatedResultEvent(requestID: String, pageIndex: Int, table: List[ObjectNode])
-    extends TexeraWebSocketEvent
-=======
 object PaginatedResultEvent {
   def apply(req: ResultPaginationRequest, table: List[ObjectNode]): PaginatedResultEvent = {
     PaginatedResultEvent(req.requestID, req.operatorID, req.pageIndex, table)
@@ -18,5 +14,4 @@
     operatorID: String,
     pageIndex: Int,
     table: List[ObjectNode]
-) extends TexeraWebSocketEvent
->>>>>>> 932ae124
+) extends TexeraWebSocketEvent