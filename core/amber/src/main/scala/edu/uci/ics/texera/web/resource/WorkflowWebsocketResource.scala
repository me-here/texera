--- conflicted
+++ resolved
@@ -122,19 +122,11 @@
     val opResultService = sessionResults(session.getId).operatorResults(request.operatorID)
     // calculate from index (pageIndex starts from 1 instead of 0)
     val from = request.pageSize * (request.pageIndex - 1)
-<<<<<<< HEAD
-    val paginationResults = opResultService.getSnapshot
-      .slice(from, from + request.pageSize)
-      .map(tuple => tuple.asInstanceOf[Tuple].asKeyValuePairJson())
-
-    send(session, PaginatedResultEvent(request.requestID, request.pageIndex, paginationResults))
-=======
     val paginationResults = opResultService.getResult
       .slice(from, from + request.pageSize)
       .map(tuple => tuple.asInstanceOf[Tuple].asKeyValuePairJson())
 
     send(session, PaginatedResultEvent.apply(request, paginationResults))
->>>>>>> 932ae124
   }
 
   def addBreakpoint(session: Session, addBreakpoint: AddBreakpointRequest): Unit = {
