--- conflicted
+++ resolved
@@ -15,11 +15,7 @@
     {
       dataProcessor.shutdown()
       throw new InterruptedException() // actively interrupt itself
-<<<<<<< HEAD
-      () // return unit. this will actually never be called
-=======
       ()
->>>>>>> 97c16ced
     }
   }
 
