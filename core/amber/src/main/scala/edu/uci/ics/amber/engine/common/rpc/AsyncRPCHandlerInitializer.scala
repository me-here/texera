package edu.uci.ics.amber.engine.common.rpc

import com.twitter.util.{Future, Promise}
import edu.uci.ics.amber.engine.common.rpc.AsyncRPCServer.ControlCommand
import edu.uci.ics.amber.engine.common.virtualidentity.ActorVirtualIdentity

import scala.reflect.ClassTag

/** class for developers to write control command handlers
  * usage:
  * 0. You need to know who is handling the control command and find its initializer
  *    i.e. if this control will be handled in worker, you will use WorkerControlHandlerInitializer class
  * 1. create a file of your control command handler -> "MyControlHandler.scala"
  * 2. create your own control command and identify its return type
  *    In the following example, the control command takes an int and returns an int:
  *    case class MyControl(param1:Int) extends ControlCommand[Int]
  * 3. create a handler and mark its self-type as the initializer, then register your command:
  *    class MyControlHandler{
  *          this: WorkerControlHandlerInitializer =>
  *          registerHandler{
  *             (mycmd:MyControl,sender) =>
  *               //do something
  *               val temp = mycmd.param1
  *               //invoke another control command that returns an int
  *               send(OtherControl(), Others).map{
  *                 ret =>
  *                   ret + mycmd.param1
  *               }
  *          }
  *
  * @param ctrlSource
  * @param ctrlReceiver
  */
class AsyncRPCHandlerInitializer(
    ctrlSource: AsyncRPCClient,
    ctrlReceiver: AsyncRPCServer
) {

  /** register a sync handler for one type of control command
    * note that register handler allows multiple handlers for a control message and uses the latest handler.
    * @param handler the lambda function for handling that type of control, it returns B
    * @param ev enforce the compiler to check the input type of the handler extends control command
    *           also shows error on the editor when the return type is not correct
    * @tparam B the return type of the control command
    * @tparam C control command type
    */
  def registerHandler[B, C: ClassTag](
      handler: (C, ActorVirtualIdentity) => B
  )(implicit ev: C <:< ControlCommand[B]): Unit = {
    registerImpl({ case (c: C, s) => Future { handler(c, s) } })
  }

  /** register an async handler for one type of control command
    * note that register handler allows multiple handlers for a control message and uses the latest handler.
    * @param handler the lambda function for handling that type of control, it returns future[B]
    * @param ev enforce the compiler to check the input type of the handler extends control command
    *           also shows error on the editor when the return type is not correct
    * @param d dummy param to prevent double definition of registerHandler
    * @tparam B the return type of the control command
    * @tparam C control command type
    */
  def registerHandler[B, C: ClassTag](
      handler: (C, ActorVirtualIdentity) => Future[B]
  )(implicit ev: C <:< ControlCommand[B], d: DummyImplicit): Unit = {
    registerImpl({ case (c: C, s) => handler(c, s) })
  }

  private def registerImpl(
      newHandler: PartialFunction[(ControlCommand[_], ActorVirtualIdentity), Future[_]]
  ): Unit = {
    ctrlReceiver.registerHandler(newHandler)
  }

  def send[T](cmd: ControlCommand[T], to: ActorVirtualIdentity): Future[T] = {
    ctrlSource.send(cmd, to)
  }

<<<<<<< HEAD
  // join-skew research related.
  def sendToNetworkCommActor[T](cmd: ControlCommand[T]): Future[T] = {
    ctrlSource.sendToNetworkCommActor(cmd)
=======
  def execute[T](cmd: ControlCommand[T], sender: ActorVirtualIdentity): Future[T] = {
    ctrlReceiver.execute((cmd, sender)).asInstanceOf[Future[T]]
>>>>>>> a472c7cd
  }

}<|MERGE_RESOLUTION|>--- conflicted
+++ resolved
@@ -75,14 +75,13 @@
     ctrlSource.send(cmd, to)
   }
 
-<<<<<<< HEAD
   // join-skew research related.
   def sendToNetworkCommActor[T](cmd: ControlCommand[T]): Future[T] = {
     ctrlSource.sendToNetworkCommActor(cmd)
-=======
+  }
+
   def execute[T](cmd: ControlCommand[T], sender: ActorVirtualIdentity): Future[T] = {
     ctrlReceiver.execute((cmd, sender)).asInstanceOf[Future[T]]
->>>>>>> a472c7cd
   }
 
 }