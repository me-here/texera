package edu.uci.ics.amber.engine.architecture.linksemantics

import edu.uci.ics.amber.engine.architecture.deploysemantics.layer.WorkerLayer
import edu.uci.ics.amber.engine.architecture.sendsemantics.datatransferpolicy.{
  DataSendingPolicy,
  RoundRobinPolicy
}
import edu.uci.ics.amber.engine.common.virtualidentity.ActorVirtualIdentity

import scala.concurrent.ExecutionContext

class FullRoundRobin(from: WorkerLayer, to: WorkerLayer, batchSize: Int)
    extends LinkStrategy(from, to, batchSize) {
<<<<<<< HEAD
  override def link()(implicit
      timeout: Timeout,
      ec: ExecutionContext
  ): Unit = {
=======
  override def getPolicies()
      : Iterable[(ActorVirtualIdentity, DataSendingPolicy, Seq[ActorVirtualIdentity])] = {
>>>>>>> a472c7cd
    assert(from.isBuilt && to.isBuilt)
    from.identifiers.map(x =>
      (x, new RoundRobinPolicy(id, batchSize, to.identifiers), to.identifiers.toSeq)
    )
  }

}<|MERGE_RESOLUTION|>--- conflicted
+++ resolved
@@ -11,15 +11,8 @@
 
 class FullRoundRobin(from: WorkerLayer, to: WorkerLayer, batchSize: Int)
     extends LinkStrategy(from, to, batchSize) {
-<<<<<<< HEAD
-  override def link()(implicit
-      timeout: Timeout,
-      ec: ExecutionContext
-  ): Unit = {
-=======
   override def getPolicies()
       : Iterable[(ActorVirtualIdentity, DataSendingPolicy, Seq[ActorVirtualIdentity])] = {
->>>>>>> a472c7cd
     assert(from.isBuilt && to.isBuilt)
     from.identifiers.map(x =>
       (x, new RoundRobinPolicy(id, batchSize, to.identifiers), to.identifiers.toSeq)
