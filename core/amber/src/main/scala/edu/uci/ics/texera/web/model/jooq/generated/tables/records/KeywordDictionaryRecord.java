--- conflicted
+++ resolved
@@ -21,11 +21,7 @@
 @SuppressWarnings({ "all", "unchecked", "rawtypes" })
 public class KeywordDictionaryRecord extends UpdatableRecordImpl<KeywordDictionaryRecord> implements Record5<UInteger, UInteger, String, byte[], String>, IKeywordDictionary {
 
-<<<<<<< HEAD
-    private static final long serialVersionUID = 1L;
-=======
     private static final long serialVersionUID = 2016127702;
->>>>>>> 5149d308
 
     /**
      * Setter for <code>texera_db.keyword_dictionary.uid</code>.
@@ -79,11 +75,7 @@
      * Setter for <code>texera_db.keyword_dictionary.content</code>.
      */
     @Override
-<<<<<<< HEAD
-    public void setContent(byte[] value) {
-=======
     public void setContent(byte... value) {
->>>>>>> 5149d308
         set(3, value);
     }
 
@@ -285,18 +277,10 @@
     public KeywordDictionaryRecord(UInteger uid, UInteger kid, String name, byte[] content, String description) {
         super(KeywordDictionary.KEYWORD_DICTIONARY);
 
-<<<<<<< HEAD
-        setUid(uid);
-        setKid(kid);
-        setName(name);
-        setContent(content);
-        setDescription(description);
-=======
         set(0, uid);
         set(1, kid);
         set(2, name);
         set(3, content);
         set(4, description);
->>>>>>> 5149d308
     }
 }