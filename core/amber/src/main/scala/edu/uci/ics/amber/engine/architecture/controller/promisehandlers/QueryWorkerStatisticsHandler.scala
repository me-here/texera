--- conflicted
+++ resolved
@@ -20,21 +20,13 @@
 object QueryWorkerStatisticsHandler {
 
   final case class ControllerInitiateQueryStatistics(
-<<<<<<< HEAD
-      workers: Option[List[ActorVirtualIdentity]] = None
-=======
       filterByWorkers: Option[List[ActorVirtualIdentity]] = None
->>>>>>> 6b536247
   ) extends ControlCommand[Unit]
 
   // ask the controller to initiate querying worker results
   // optionally specify the workers to query, None indicates querying all sink workers
   final case class ControllerInitiateQueryResults(
-<<<<<<< HEAD
-      workers: Option[List[ActorVirtualIdentity]] = None
-=======
       filterByWorkers: Option[List[ActorVirtualIdentity]] = None
->>>>>>> 6b536247
   ) extends ControlCommand[Map[String, OperatorResult]]
 }
 
