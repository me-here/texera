package edu.uci.ics.texera.workflow.operators.pythonUDF;

import com.fasterxml.jackson.annotation.JsonProperty;
import com.fasterxml.jackson.annotation.JsonPropertyDescription;
import edu.uci.ics.amber.engine.common.Constants;
import edu.uci.ics.amber.engine.operators.OpExecConfig;
import edu.uci.ics.texera.workflow.common.metadata.OperatorGroupConstants;
import edu.uci.ics.texera.workflow.common.metadata.OperatorInfo;
import edu.uci.ics.texera.workflow.common.operators.OperatorDescriptor;
import edu.uci.ics.texera.workflow.common.tuple.schema.Attribute;
import edu.uci.ics.texera.workflow.common.tuple.schema.Schema;
import scala.collection.JavaConverters;

import java.util.List;


public class PythonUDFOpDesc extends OperatorDescriptor {

<<<<<<< HEAD
    @JsonProperty("Python script")
    @JsonPropertyDescription("input your code here")
    public String pythonScriptText;

    @JsonProperty("Python script file")
=======
    @JsonProperty(value = "Python script file", required = true)
>>>>>>> 5220722d
    @JsonPropertyDescription("name of the UDF script file")
    public String pythonScriptFile;

    @JsonProperty("input column(s)")
    @JsonPropertyDescription("name of the input column(s) that the UDF will use, if any")
    public List<String> inputColumns;

    @JsonProperty("output column(s)")
    @JsonPropertyDescription("name of the newly added output columns that the UDF will produce, if any")
    public List<Attribute> outputColumns;

    @JsonProperty("outer file(s)")
    @JsonPropertyDescription("name(s) of outer file(s) to be used, if any")
    public List<String> outerFiles;

    @JsonProperty(value = "batch size", required = true, defaultValue = "100")
    @JsonPropertyDescription("size of every batch of tuples to pass to python")
    public int batchSize;

    @Override
    public OpExecConfig operatorExecutor() {
<<<<<<< HEAD
        return new PythonUDFMetadata(this.operatorIdentifier(), Constants.defaultNumWorkers(),
                this.pythonScriptText,
=======
        return new PythonUDFOpExecConfig(this.operatorIdentifier(), Constants.defaultNumWorkers(),
>>>>>>> 5220722d
                this.pythonScriptFile,
                JavaConverters.asScalaIteratorConverter(this.inputColumns.iterator()).asScala().toBuffer(),
                JavaConverters.asScalaIteratorConverter(this.outputColumns.iterator()).asScala().toBuffer(),
                JavaConverters.asScalaIteratorConverter(this.outerFiles.iterator()).asScala().toBuffer(),
                this.batchSize);
    }

    @Override
    public OperatorInfo operatorInfo() {
        return new OperatorInfo(
                "Python UDF",
                "User-defined function operator in Python script",
                OperatorGroupConstants.UDF_GROUP(),
                1, 1);
    }

    @Override
    public Schema getOutputSchema(Schema[] schemas) {
        Schema inputSchema = schemas[0];
        if (inputColumns != null && !inputColumns.isEmpty()) {
            for (String s : inputColumns) {
                if (!inputSchema.containsAttribute(s)) throw new RuntimeException("No such column:" + s);
            }
        }

        Schema outputSchema = inputSchema;
        if (outputColumns != null && !outputColumns.isEmpty()) {
            for (Attribute a : outputColumns) {
                if (inputSchema.containsAttribute(a.getName())) throw new RuntimeException("Column name " + a.getName()
                + "already exists!");
            }
            outputSchema = Schema.newBuilder().add(inputSchema).add(outputColumns).build();
        }
        return outputSchema;
    }

}<|MERGE_RESOLUTION|>--- conflicted
+++ resolved
@@ -16,15 +16,11 @@
 
 public class PythonUDFOpDesc extends OperatorDescriptor {
 
-<<<<<<< HEAD
     @JsonProperty("Python script")
     @JsonPropertyDescription("input your code here")
     public String pythonScriptText;
 
-    @JsonProperty("Python script file")
-=======
     @JsonProperty(value = "Python script file", required = true)
->>>>>>> 5220722d
     @JsonPropertyDescription("name of the UDF script file")
     public String pythonScriptFile;
 
@@ -46,12 +42,8 @@
 
     @Override
     public OpExecConfig operatorExecutor() {
-<<<<<<< HEAD
-        return new PythonUDFMetadata(this.operatorIdentifier(), Constants.defaultNumWorkers(),
+        return new PythonUDFOpExecConfig(this.operatorIdentifier(), Constants.defaultNumWorkers(),
                 this.pythonScriptText,
-=======
-        return new PythonUDFOpExecConfig(this.operatorIdentifier(), Constants.defaultNumWorkers(),
->>>>>>> 5220722d
                 this.pythonScriptFile,
                 JavaConverters.asScalaIteratorConverter(this.inputColumns.iterator()).asScala().toBuffer(),
                 JavaConverters.asScalaIteratorConverter(this.outputColumns.iterator()).asScala().toBuffer(),
