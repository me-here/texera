--- conflicted
+++ resolved
@@ -9,8 +9,6 @@
 import org.apache.curator.shaded.com.google.common.collect.Iterators;
 import org.apache.lucene.analysis.Analyzer;
 import org.apache.lucene.analysis.TokenStream;
-import org.apache.lucene.analysis.core.SimpleAnalyzer;
-import org.apache.lucene.analysis.core.StopAnalyzer;
 import org.apache.lucene.analysis.en.EnglishAnalyzer;
 import org.apache.lucene.analysis.tokenattributes.OffsetAttribute;
 import scala.collection.Iterator;
@@ -44,19 +42,11 @@
         this.textColumn = textColumn;
     }
 
-<<<<<<< HEAD
     public Analyzer getLuceneAnalyzer() {
         if (luceneAnalyzer == null) {
             luceneAnalyzer = new EnglishAnalyzer();
         }
         return luceneAnalyzer;
-=======
-    private Analyzer getLuceneAnalyzer() {
-        if (this.luceneAnalyzer == null) {
-            this.luceneAnalyzer = new EnglishAnalyzer();
-        }
-        return this.luceneAnalyzer;
->>>>>>> 10dfc4dc
     }
 
     private static List<Tuple> calculateWordCount(List<String> texts, Analyzer luceneAnalyzer) throws Exception {
@@ -103,22 +93,12 @@
     public Iterator<Tuple> processTexeraTuple(Either<Tuple, InputExhausted> tuple, int input) {
         if(tuple.isLeft()) {
             textList.add(tuple.left().get().getField(textColumn));
-<<<<<<< HEAD
             boolean condition;
             condition = textList.size() >= BATCH_SIZE;
             condition = System.currentTimeMillis() - lastUpdated > UPDATE_INTERVAL_MS;
             if (condition) {
                 lastUpdated = System.currentTimeMillis();
                 return computeResultIteratorForOneBatch();
-=======
-            return JavaConverters.asScalaIterator(Iterators.emptyIterator());
-        }
-        else {
-            try {
-                return(JavaConverters.asScalaIterator(calculateWordCount(textList, getLuceneAnalyzer()).iterator()));
-            } catch (Exception e) {
-                throw new RuntimeException(e);
->>>>>>> 10dfc4dc
             }
             else {
                 return JavaConverters.asScalaIterator(Iterators.emptyIterator());
