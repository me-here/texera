package edu.uci.ics.amber.engine.common

import edu.uci.ics.amber.engine.common.ambertag.OperatorIdentifier
import edu.uci.ics.amber.engine.common.tuple.ITuple
import edu.uci.ics.amber.engine.common.virtualidentity.LinkIdentity

case class InputExhausted()

trait IOperatorExecutor {

  def open(): Unit

  def close(): Unit

<<<<<<< HEAD
  def processTuple(
      tuple: Either[ITuple, InputExhausted],
      input: OperatorIdentifier
  ): Iterator[ITuple]
=======
  def processTuple(tuple: Either[ITuple, InputExhausted], input: LinkIdentity): Iterator[ITuple]
>>>>>>> a472c7cd

  def getParam(query: String): String = { null }

}<|MERGE_RESOLUTION|>--- conflicted
+++ resolved
@@ -1,6 +1,5 @@
 package edu.uci.ics.amber.engine.common
 
-import edu.uci.ics.amber.engine.common.ambertag.OperatorIdentifier
 import edu.uci.ics.amber.engine.common.tuple.ITuple
 import edu.uci.ics.amber.engine.common.virtualidentity.LinkIdentity
 
@@ -12,14 +11,7 @@
 
   def close(): Unit
 
-<<<<<<< HEAD
-  def processTuple(
-      tuple: Either[ITuple, InputExhausted],
-      input: OperatorIdentifier
-  ): Iterator[ITuple]
-=======
   def processTuple(tuple: Either[ITuple, InputExhausted], input: LinkIdentity): Iterator[ITuple]
->>>>>>> a472c7cd
 
   def getParam(query: String): String = { null }
 
