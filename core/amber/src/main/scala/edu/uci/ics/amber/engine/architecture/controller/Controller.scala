package edu.uci.ics.amber.engine.architecture.controller

import edu.uci.ics.amber.clustering.ClusterListener.GetAvailableNodeAddresses
import edu.uci.ics.amber.engine.architecture.breakpoint.globalbreakpoint.{
  ExceptionGlobalBreakpoint,
  GlobalBreakpoint
}
import edu.uci.ics.amber.engine.architecture.breakpoint.globalbreakpoint.GlobalBreakpoint
import edu.uci.ics.amber.engine.architecture.controller.ControllerEvent.{
  BreakpointTriggered,
  ErrorOccurred,
  ModifyLogicCompleted,
  SkipTupleResponse,
  WorkflowCompleted,
  WorkflowPaused,
  WorkflowStatusUpdate
}
import edu.uci.ics.amber.engine.architecture.deploysemantics.deploystrategy.OneOnEach
import edu.uci.ics.amber.engine.architecture.deploysemantics.deploymentfilter.FollowPrevious
import edu.uci.ics.amber.engine.architecture.deploysemantics.layer.WorkerLayer
import edu.uci.ics.amber.engine.faulttolerance.materializer.{
  HashBasedMaterializer,
  OutputMaterializer
}
import edu.uci.ics.amber.engine.architecture.linksemantics.{
  FullRoundRobin,
  HashBasedShuffle,
  LinkStrategy,
  LocalPartialToOne,
  OperatorLink
}
import edu.uci.ics.amber.engine.architecture.principal.{
  Principal,
  PrincipalState,
  PrincipalStatistics
}
import edu.uci.ics.amber.engine.common.amberexception.WorkflowRuntimeException
import edu.uci.ics.amber.engine.common.ambermessage.ControllerMessage._
import edu.uci.ics.amber.engine.common.ambermessage.ControlMessage._
import edu.uci.ics.amber.engine.common.ambermessage.{
  ControllerMessage,
  PrincipalMessage,
  WorkerMessage
}
import edu.uci.ics.amber.engine.common.ambermessage.PrincipalMessage.{
  AckedPrincipalInitialization,
  AssignBreakpoint,
  GetOutputLayer,
  ReportCurrentProcessingTuple,
  ReportOutputResult,
  ReportPrincipalPartialCompleted,
  ReportState
}
import edu.uci.ics.amber.engine.common.ambermessage.StateMessage.EnforceStateCheck
import edu.uci.ics.amber.engine.common.ambertag.{
  AmberTag,
  LayerTag,
  LinkTag,
  OperatorIdentifier,
  WorkerTag,
  WorkflowTag
}
import edu.uci.ics.amber.engine.common.tuple.ITuple
import edu.uci.ics.amber.engine.common.{
  AdvancedMessageSending,
  AmberUtils,
  Constants,
  ISourceOperatorExecutor,
  WorkflowLogger
}
import edu.uci.ics.amber.engine.faulttolerance.scanner.HDFSFolderScanSourceOperatorExecutor
import edu.uci.ics.amber.engine.operators.OpExecConfig
import akka.actor.{
  Actor,
  ActorLogging,
  ActorPath,
  ActorRef,
  ActorSelection,
  Address,
  Cancellable,
  Deploy,
  PoisonPill,
  Props,
  Stash
}
import akka.dispatch.Futures
import akka.event.LoggingAdapter
import akka.pattern.ask
import akka.remote.RemoteScope
import akka.util.Timeout
import com.github.nscala_time.time.Imports.DateTime
import com.google.common.base.Stopwatch
import play.api.libs.json.{JsArray, JsValue, Json, __}
import com.google.common.collect.BiMap
import com.google.common.collect.HashBiMap
import com.softwaremill.macwire.wire
import com.typesafe.scalalogging.Logger
import edu.uci.ics.amber.engine.architecture.breakpoint.FaultedTuple
import edu.uci.ics.amber.engine.architecture.common.WorkflowActor
import edu.uci.ics.amber.engine.architecture.worker.{WorkerState, WorkerStatistics}
import edu.uci.ics.amber.engine.common.ambermessage.WorkerMessage.{
  AckedWorkerInitialization,
  CheckRecovery,
  QueryTriggeredBreakpoints,
  ReportWorkerPartialCompleted,
  ReportedQueriedBreakpoint,
  ReportedTriggeredBreakpoints,
  Reset
}
import edu.uci.ics.amber.error.WorkflowRuntimeError
import edu.uci.ics.amber.engine.architecture.messaginglayer.NetworkSenderActor
import edu.uci.ics.amber.engine.architecture.messaginglayer.NetworkSenderActor.RegisterActorRef
import edu.uci.ics.amber.engine.common.ambertag.neo.VirtualIdentity
import edu.uci.ics.amber.engine.common.promise.{PromiseHandlerInitializer, PromiseManager}

import collection.JavaConverters._
import scala.collection.mutable
import scala.collection.mutable.ArrayBuffer
import scala.concurrent.{Await, ExecutionContext, Future}
import scala.concurrent.duration._

object Controller {

  def props(
      tag: WorkflowTag,
      workflow: Workflow,
      withCheckpoint: Boolean,
      eventListener: ControllerEventListener,
      statusUpdateInterval: Long
  ): Props =
    Props(
      new Controller(
        tag,
        workflow,
        withCheckpoint,
        eventListener,
        Option.apply(statusUpdateInterval)
      )
    )
}

class Controller(
    val tag: WorkflowTag,
    val workflow: Workflow,
    val withCheckpoint: Boolean,
    val eventListener: ControllerEventListener = ControllerEventListener(),
    val statisticsUpdateIntervalMs: Option[Long]
) extends WorkflowActor(VirtualIdentity.Controller) {
  implicit val ec: ExecutionContext = context.dispatcher
  implicit val timeout: Timeout = 5.seconds

  lazy val promiseHandlerInitializer = wire[PromiseHandlerInitializer]

  private def errorLogAction(err: WorkflowRuntimeError): Unit = {
    eventListener.workflowExecutionErrorListener.apply(ErrorOccurred(err))
  }
  val controllerLogger = WorkflowLogger(s"Controller-${tag.getGlobalIdentity}-Logger")
  controllerLogger.setErrorLogAction(errorLogAction)

  val edges = new mutable.AnyRefMap[LinkTag, OperatorLink]
  val frontier = new mutable.HashSet[OperatorIdentifier]
  var prevFrontier: mutable.HashSet[OperatorIdentifier] = _
  val stashedFrontier = new mutable.HashSet[OperatorIdentifier]
  val stashedNodes = new mutable.HashSet[OperatorIdentifier]()
  val linksToIgnore = new mutable.HashSet[(OperatorIdentifier, OperatorIdentifier)]
  var periodicallyAskHandle: Cancellable = _
  var statusUpdateAskHandle: Cancellable = _
  var startDependencies =
    new mutable.HashMap[AmberTag, mutable.HashMap[AmberTag, mutable.HashSet[
      LayerTag
    ]]]
  val timer = Stopwatch.createUnstarted();
  val pauseTimer = Stopwatch.createUnstarted();
  var recoveryMode = false

//  def allPrincipals: Iterable[ActorRef] = principalStates.keys
//  def unCompletedPrincipals: Iterable[ActorRef] =
//    principalStates.filter(x => x._2 != PrincipalState.Completed).keys
//  def allUnCompletedPrincipalStates: Iterable[PrincipalState.Value] =
//    principalStates.filter(x => x._2 != PrincipalState.Completed).values

  def allUnCompletedOperatorStates: Iterable[PrincipalState.Value] =
    operatorStateMap.filter(x => x._2 != PrincipalState.Completed).values
  val tau: FiniteDuration = Constants.defaultTau
  var operatorToPrincipalSinkResultMap = new mutable.HashMap[String, List[ITuple]]
  var operatorToWorkerLayers = new mutable.HashMap[OperatorIdentifier, Array[WorkerLayer]]()
  var workerToOperator = new mutable.HashMap[ActorRef, OperatorIdentifier]()
  var operatorToWorkerEdges = new mutable.HashMap[OperatorIdentifier, Array[LinkStrategy]]()
  var operatorStateMap = new mutable.AnyRefMap[OperatorIdentifier, PrincipalState.Value]
  var operatorInCurrentStage = new mutable.HashSet[OperatorIdentifier]()
  var operatorToWorkerStateMap =
    new mutable.HashMap[OperatorIdentifier, mutable.AnyRefMap[ActorRef, WorkerState.Value]]()
  var operatorToWorkerStatisticsMap =
    new mutable.HashMap[OperatorIdentifier, mutable.AnyRefMap[ActorRef, WorkerStatistics]]()
  var operatorToWorkerSinkResultMap =
    new mutable.HashMap[OperatorIdentifier, mutable.AnyRefMap[ActorRef, List[
      ITuple
    ]]]() // initialize the values
  var operatorToIsUserPaused =
    new mutable.HashMap[OperatorIdentifier, Boolean]() // initialize to false
  var operatorToGlobalBreakpoints =
    new mutable.HashMap[OperatorIdentifier, mutable.AnyRefMap[String, GlobalBreakpoint]]()
  var operatorToPeriodicallyAskHandle = new mutable.HashMap[OperatorIdentifier, Cancellable]()
  var operatorToWorkersTriggeredBreakpoint =
    new mutable.HashMap[OperatorIdentifier, Iterable[ActorRef]]()
  var operatorToLayerCompletedCounter =
    new mutable.HashMap[OperatorIdentifier, mutable.HashMap[LayerTag, Int]]()
  val operatorToTimer =
    new mutable.HashMap[
      OperatorIdentifier,
      Stopwatch
    ]() // initialize with Stopwatch.createUnstarted();
  val operatorToStage1Timer =
    new mutable.HashMap[
      OperatorIdentifier,
      Stopwatch
    ]() // initialize with Stopwatch.createUnstarted();
  val operatorToStage2Timer =
    new mutable.HashMap[
      OperatorIdentifier,
      Stopwatch
    ]() // initialize with Stopwatch.createUnstarted();
  var operatorToReceivedRecoveryInformation =
    new mutable.HashMap[OperatorIdentifier, mutable.HashMap[AmberTag, (Long, Long)]]()
  val operatorToReceivedTuples =
    new mutable.HashMap[OperatorIdentifier, mutable.ArrayBuffer[(ITuple, ActorPath)]]()

  def availableNodes: Array[Address] =
    Await
      .result(context.actorSelection("/user/cluster-info") ? GetAvailableNodeAddresses, 5.seconds)
      .asInstanceOf[Array[Address]]
//  def getPrincipalNode(nodes: Array[Address]): Address =
//    self.path.address //nodes(util.Random.nextInt(nodes.length))

  private def queryExecuteStatistics(): Unit = {}

  //if checkpoint activated:
  private def insertCheckpoint(from: OpExecConfig, to: OpExecConfig): Unit = {
    //insert checkpoint barrier between 2 operators and delete the link between them
    val topology = from.topology
    val hashFunc = to.getShuffleHashFunction(topology.layers.last.tag)
    val layerTag = LayerTag(from.tag, "checkpoint")
    val path: String = layerTag.getGlobalIdentity
    val numWorkers = topology.layers.last.numWorkers
    val scanGen: Int => ISourceOperatorExecutor = i =>
      new HDFSFolderScanSourceOperatorExecutor(Constants.remoteHDFSPath, path + "/" + i, '|', null)
    val lastLayer = topology.layers.last
    val materializerLayer = new WorkerLayer(
      layerTag,
      i => new HashBasedMaterializer(path, i, hashFunc, numWorkers),
      numWorkers,
      FollowPrevious(),
      OneOnEach()
    )
    topology.layers :+= materializerLayer
    topology.links :+= new LocalPartialToOne(
      lastLayer,
      materializerLayer,
      Constants.defaultBatchSize,
      0
    )
    val scanLayer = new WorkerLayer(
      LayerTag(to.tag, "from_checkpoint"),
      scanGen,
      topology.layers.last.numWorkers,
      FollowPrevious(),
      OneOnEach()
    )
    val firstLayer = to.topology.layers.head
    to.topology.layers +:= scanLayer
    to.topology.links +:= new HashBasedShuffle(
      scanLayer,
      firstLayer,
      Constants.defaultBatchSize,
      hashFunc,
      0
    )

  }

  final def safeRemoveAskHandle(): Unit = {
    if (periodicallyAskHandle != null) {
      periodicallyAskHandle.cancel()
      periodicallyAskHandle = null
    }
  }

  private def killAndRecoverStage(): Unit = {
//    val futuresNoSinkScan = operatorInCurrentStage
//      .filter(x => x.operator.contains("Sink") && x.operator.contains("Scan"))
//      .map { x =>
//        operatorStateMap(x) = PrincipalState.Running
//        operatorToWorkerLayers(x).foreach { layers =>
//          layers.layer(0) ! Reset(
//            layers.getFirstMetadata,
//            Seq(operatorToReceivedRecoveryInformation(x)(layers.tagForFirst))
//          )
//          operatorToWorkerStateMap(x)(layers.layer(0)) = WorkerState.Ready
//        }
//      }
//      .asJava
//    val tasksNoSinkScan = Futures.sequence(futuresNoSinkScan, ec)
//    Await.result(tasksNoSinkScan, 5.minutes)
//    Thread.sleep(2000)
//    val futuresScan = principalInCurrentStage
//      .filter(x => principalBiMap.inverse().get(x).operator.contains("Scan"))
//      .map { x =>
//        principalStates(x) = PrincipalState.Running
//        AdvancedMessageSending.nonBlockingAskWithRetry(x, KillAndRecover, 5, 0)(3.minutes, ec, log)
//      }
//      .asJava
//    val tasksScan = Futures.sequence(futuresScan, ec)
//    Await.result(tasksScan, 5.minutes)
//    if (this.eventListener.recoveryStartedListener != null) {
//      this.eventListener.recoveryStartedListener.apply()
//    }
//    context.become(pausing)
  }

  private def aggregateWorkerInputRowCount(opIdentifier: OperatorIdentifier): Long = {
    operatorToWorkerStatisticsMap(opIdentifier)
      .filter(e => operatorToWorkerLayers(opIdentifier).head.layer.contains(e._1))
      .map(e => e._2.inputRowCount)
      .sum
  }

  // the output count is the sum of the output counts of the last-layer actors
  private def aggregateWorkerOutputRowCount(opIdentifier: OperatorIdentifier): Long = {
    operatorToWorkerStatisticsMap(opIdentifier)
      .filter(e => operatorToWorkerLayers(opIdentifier).last.layer.contains(e._1))
      .map(e => e._2.outputRowCount)
      .sum
  }

  def triggerStatusUpdateEvent(): Unit = {
    if (
      this.eventListener.workflowStatusUpdateListener != null
      && this.operatorToWorkerStatisticsMap.nonEmpty
    ) {
      var workflowStatus = new mutable.HashMap[String, PrincipalStatistics]()
      operatorStateMap.keys.foreach(opIdentifier => {

        workflowStatus(opIdentifier.operator) = PrincipalStatistics(
          operatorStateMap(opIdentifier),
          aggregateWorkerInputRowCount(opIdentifier),
          aggregateWorkerOutputRowCount(opIdentifier)
        )
      })
      this.eventListener.workflowStatusUpdateListener
        .apply(WorkflowStatusUpdate(workflowStatus.toMap))
    }
  }

<<<<<<< HEAD
  override def receive: Receive = {
    case QueryStatistics =>
    // do nothing, not initialized yet
    case PrincipalMessage.ReportStatistics(statistics) =>
      principalStatisticsMap.update(sender, statistics)
//      triggerStatusUpdateEvent();
    case AckedControllerInitialization =>
      val nodes = availableNodes
      log.info("start initialization --------cluster have " + nodes.length + " nodes---------")
      for (k <- workflow.startOperators) {
        val v = workflow.operators(k)
        val p = context.actorOf(
          Principal.props(v).withDeploy(Deploy(scope = RemoteScope(getPrincipalNode(nodes)))),
          v.tag.operator
        )
        principalBiMap.put(k, p)
        principalStates(p) = PrincipalState.Uninitialized
        principalInCurrentStage.add(p)
      }
      workflow.startOperators.foreach { x =>
        val principal = principalBiMap.get(x)
        AdvancedMessageSending.nonBlockingAskWithRetry(
          principal,
          AckedPrincipalInitialization(Array()),
          10,
          0,
          y =>
            y match {
              case AckWithInformation(z) =>
                workflow.operators(x) = z.asInstanceOf[OpExecConfig]
                //assign exception breakpoint before all breakpoints
                if (!recoveryMode) {
                  AdvancedMessageSending.blockingAskWithRetry(
                    principal,
                    AssignBreakpoint(
                      new ExceptionGlobalBreakpoint(x.operator + "-ExceptionBreakpoint")
                    ),
                    10
                  )
                }
              case other => throw new AmberException("principal didn't return updated metadata")
            }
        )
=======
  private def initializeOperatorDataStructures(op: OperatorIdentifier): Unit = {
    operatorToWorkerSinkResultMap(op) = new mutable.AnyRefMap[ActorRef, List[ITuple]]
    operatorToIsUserPaused(op) = false
    operatorToGlobalBreakpoints(op) = new mutable.AnyRefMap[String, GlobalBreakpoint]
    operatorToTimer(op) = Stopwatch.createUnstarted()
    operatorToStage1Timer(op) = Stopwatch.createUnstarted()
    operatorToStage2Timer(op) = Stopwatch.createUnstarted()
    operatorToReceivedRecoveryInformation(op) = new mutable.HashMap[AmberTag, (Long, Long)]()
    operatorToReceivedTuples(op) = new mutable.ArrayBuffer[(ITuple, ActorPath)]()
    operatorStateMap(op) = PrincipalState.Uninitialized
    operatorInCurrentStage.add(op)
  }

  private def safeRemoveAskOperatorHandle(op: OperatorIdentifier): Unit = {
    if (
      operatorToPeriodicallyAskHandle.contains(op) && operatorToPeriodicallyAskHandle(op) != null
    ) {
      operatorToPeriodicallyAskHandle(op).cancel()
      operatorToPeriodicallyAskHandle(op) = null
    }
  }

  private def setWorkerState(worker: ActorRef, state: WorkerState.Value): Boolean = {
    val operatorIdentifier = workerToOperator(worker)
    assert(operatorToWorkerStateMap(operatorIdentifier).contains(worker))
    //only set when state changes.
    if (operatorToWorkerStateMap(operatorIdentifier)(worker) != state) {
      if (
        WorkerState
          .ValidTransitions(operatorToWorkerStateMap(operatorIdentifier)(worker))
          .contains(state)
      ) {
        operatorToWorkerStateMap(operatorIdentifier)(worker) = state
      } else if (
        WorkerState
          .SkippedTransitions(operatorToWorkerStateMap(operatorIdentifier)(worker))
          .contains(state)
      ) {
        operatorToWorkerStateMap(operatorIdentifier)(worker) = state
>>>>>>> 10dfc4dc
      }
      true
    } else false
  }

  final def whenAllUncompletedWorkersBecome(
      operatorIdentifier: OperatorIdentifier,
      state: WorkerState.Value
  ): Boolean =
    operatorToWorkerStateMap(operatorIdentifier)
      .filter(x => x._2 != WorkerState.Completed)
      .values
      .forall(_ == state)

  private def initializeOperators(
      startOp: OperatorIdentifier,
      prev: Array[(OpExecConfig, WorkerLayer)]
  ): Unit = {
    var metadata =
      workflow.operators(startOp) // This metadata gets updated at the end of this function
    operatorToWorkerLayers(startOp) = metadata.topology.layers
    operatorToWorkerEdges(startOp) = metadata.topology.links
    val all = availableNodes
    if (operatorToWorkerEdges(startOp).isEmpty) {
      operatorToWorkerLayers(startOp).foreach(x => x.build(prev, all))
    } else {
      val inLinks: Map[WorkerLayer, Set[WorkerLayer]] =
        operatorToWorkerEdges(startOp).groupBy(x => x.to).map(x => (x._1, x._2.map(_.from).toSet))
      var currentLayer: Iterable[WorkerLayer] =
        operatorToWorkerEdges(startOp)
          .filter(x => operatorToWorkerEdges(startOp).forall(_.to != x.from))
          .map(_.from)
      currentLayer.foreach(x => x.build(prev, all))
      currentLayer = inLinks.filter(x => x._2.forall(_.isBuilt)).keys
      while (currentLayer.nonEmpty) {
        currentLayer.foreach(x => x.build(inLinks(x).map(y => (null, y)).toArray, all))
        currentLayer = inLinks.filter(x => !x._1.isBuilt && x._2.forall(_.isBuilt)).keys
      }
    }
    operatorToLayerCompletedCounter(startOp) = mutable.HashMap(
      prev.map(x => x._2.tag -> operatorToWorkerLayers(startOp).head.layer.length).toSeq: _*
    )
    operatorToWorkerStateMap(startOp) = mutable.AnyRefMap(
      operatorToWorkerLayers(startOp)
        .flatMap(x => x.layer)
        .map((_, WorkerState.Uninitialized))
        .toMap
        .toSeq: _*
    )
    operatorToWorkerStatisticsMap(startOp) = mutable.AnyRefMap(
      operatorToWorkerLayers(startOp)
        .flatMap(x => x.layer)
        .map((_, WorkerStatistics(WorkerState.Uninitialized, 0, 0)))
        .toMap
        .toSeq: _*
    )
    operatorToWorkerLayers(startOp).foreach { x =>
      var i = 0
      x.identifiers.indices.foreach(i =>
        networkSenderActor ! RegisterActorRef(x.identifiers(i), x.layer(i))
      )
      x.layer.foreach { worker =>
        val workerTag = WorkerTag(x.tag, i)
        workerToOperator(worker) = startOp
        worker ! AckedWorkerInitialization()
        i += 1
      }
    }
    safeRemoveAskOperatorHandle(startOp)
    operatorToPeriodicallyAskHandle(startOp) =
      context.system.scheduler.schedule(30.seconds, 30.seconds, self, EnforceStateCheck(startOp))
    // context.become(initializing)
    // unstashAll()
    if (!recoveryMode) {
      val breakpointToAssign = new ExceptionGlobalBreakpoint(
        startOp.operator + "-ExceptionBreakpoint"
      )
      operatorToGlobalBreakpoints(startOp)(breakpointToAssign.id) = breakpointToAssign
      metadata.assignBreakpoint(
        operatorToWorkerLayers(startOp),
        operatorToWorkerStateMap(startOp),
        breakpointToAssign
      )
    }
  }

  private def initializingNextFrontier(): Unit = {
    if (
      operatorStateMap.size == workflow.operators.size && operatorStateMap.values.forall(
        _ != PrincipalState.Uninitialized
      )
    ) {
      frontier.clear()
      if (stashedFrontier.nonEmpty) {
        controllerLogger.logInfo("partially initialized!")
        frontier ++= stashedFrontier
        stashedFrontier.clear()
      } else {
        controllerLogger.logInfo("fully initialized!")
      }
      context.parent ! ControllerMessage.ReportState(ControllerState.Ready)
      context.become(ready)
      if (this.statisticsUpdateIntervalMs.nonEmpty) {
        statusUpdateAskHandle = context.system.scheduler.schedule(
          0.milliseconds,
          FiniteDuration.apply(statisticsUpdateIntervalMs.get, MILLISECONDS),
          self,
          QueryStatistics
        )
      }
      unstashAll()
    } else {
      val next = frontier.filter(i =>
        workflow
          .inLinks(i)
          .forall(x => operatorStateMap.contains(x) && operatorStateMap(x) == PrincipalState.Ready)
      )
      frontier --= next
      val prevInfo = next
        .flatMap(
          workflow
            .inLinks(_)
            .map(x =>
              (
                workflow.operators(x),
                operatorToWorkerLayers(x).last.clone().asInstanceOf[WorkerLayer]
              )
            )
        )
        .toArray
      val nodes = availableNodes
      val operatorsToWait = new ArrayBuffer[OperatorIdentifier]
      for (k <- next) {
        if (withCheckpoint) {
          for (n <- workflow.outLinks(k)) {
            if (workflow.operators(n).requiredShuffle) {
              insertCheckpoint(workflow.operators(k), workflow.operators(n))
              operatorsToWait.append(k)
              linksToIgnore.add((k, n))
            }
          }
        }
        val v = workflow.operators(k)
        v.runtimeCheck(workflow) match {
          case Some(dependencies) =>
            dependencies.foreach { x =>
              if (startDependencies.contains(x._1)) {
                startDependencies(x._1) ++= x._2
              } else {
                startDependencies.put(x._1, x._2)
              }
            }
          case None =>
        }
        initializeOperatorDataStructures(k)
        initializeOperators(k, prevInfo)

        for (from <- workflow.inLinks(k)) {
          if (!linksToIgnore.contains(from, k)) {
            val edge = new OperatorLink(
              (
                workflow.operators(from),
                operatorToWorkerLayers(from).last.clone().asInstanceOf[WorkerLayer]
              ),
              (
                workflow.operators(k),
                operatorToWorkerLayers(k).head.clone().asInstanceOf[WorkerLayer]
              )
            )
            edge.link()
            edges(edge.tag) = edge
          }
        }
      }
      next --= operatorsToWait
      frontier ++= next.filter(workflow.outLinks.contains).flatMap(workflow.outLinks(_))
      stashedFrontier ++= operatorsToWait
        .filter(workflow.outLinks.contains)
        .flatMap(workflow.outLinks(_))
      frontier --= stashedFrontier
    }
  }

  private def areAllWorkersCompleted(opIdentifier: OperatorIdentifier): Boolean = {
    operatorToWorkerStateMap(opIdentifier).values.forall(_ == WorkerState.Completed)
  }

  private def unCompletedWorkerStates(
      opIdentifier: OperatorIdentifier
  ): Iterable[WorkerState.Value] = {
    operatorToWorkerStateMap(opIdentifier).filter(x => x._2 != WorkerState.Completed).values
  }

  private def handleWorkerStateReportsInRunning(
      state: WorkerState.Value
  ): Unit = {
    val opId = workerToOperator(sender)
    if (setWorkerState(sender, state)) {
      state match {
        case WorkerState.LocalBreakpointTriggered =>
          if (
            whenAllUncompletedWorkersBecome(
              workerToOperator(sender),
              WorkerState.LocalBreakpointTriggered
            )
          ) {
            //only one worker and it triggered breakpoint
            safeRemoveAskOperatorHandle(workerToOperator(sender))
            operatorToPeriodicallyAskHandle(workerToOperator(sender)) =
              context.system.scheduler.schedule(
                0.milliseconds,
                30.seconds,
                self,
                EnforceStateCheck(opId)
              )
            operatorToWorkersTriggeredBreakpoint(workerToOperator(sender)) =
              operatorToWorkerStateMap(workerToOperator(sender)).keys
            operatorStateMap(workerToOperator(sender)) = PrincipalState.CollectingBreakpoints
            matchNewOperatorStateAndTakeActionsInRunning(workerToOperator(sender))

          } else {
            //no tau involved since we know a very small tau works best
            if (!operatorToStage2Timer(workerToOperator(sender)).isRunning) {
              operatorToStage2Timer(workerToOperator(sender)).start()
            }
            if (operatorToStage1Timer(workerToOperator(sender)).isRunning) {
              operatorToStage1Timer(workerToOperator(sender)).stop()
            }

            operatorToWorkerStateMap(workerToOperator(sender))
              .filter(x => x._2 != WorkerState.Completed)
              .keys
              .foreach(worker => {
                println(
                  s"Sending pause to ${worker.toString()} -- ${workerToOperator(sender).getGlobalIdentity}"
                )
              })

            val workersToPause: Iterable[ActorRef] =
              operatorToWorkerStateMap(workerToOperator(sender))
                .filter(x => x._2 != WorkerState.Completed)
                .keys

            context.system.scheduler
              .scheduleOnce(
                tau,
                () =>
                  workersToPause
                    .foreach(worker => worker ! Pause)
              )

            safeRemoveAskOperatorHandle(workerToOperator(sender))
            operatorStateMap(workerToOperator(sender)) = PrincipalState.Pausing
            // context.become(pausing)
            operatorToPeriodicallyAskHandle(workerToOperator(sender)) = context.system.scheduler
              .schedule(30.seconds, 30.seconds, self, EnforceStateCheck(opId))
          }
        case WorkerState.Paused =>
          if (areAllWorkersCompleted(workerToOperator(sender))) {
            safeRemoveAskOperatorHandle(workerToOperator(sender))
            operatorStateMap(workerToOperator(sender)) = PrincipalState.Completed
            matchNewOperatorStateAndTakeActionsInRunning(workerToOperator(sender))
          } else if (
            whenAllUncompletedWorkersBecome(workerToOperator(sender), WorkerState.Paused)
          ) {
            safeRemoveAskOperatorHandle(workerToOperator(sender))
            operatorStateMap(workerToOperator(sender)) = PrincipalState.Paused
            matchNewOperatorStateAndTakeActionsInRunning(workerToOperator(sender))
          } else if (
            unCompletedWorkerStates(workerToOperator(sender))
              .forall(x => x == WorkerState.Paused || x == WorkerState.LocalBreakpointTriggered)
          ) {
            operatorToWorkersTriggeredBreakpoint(workerToOperator(sender)) =
              operatorToWorkerStateMap(workerToOperator(sender))
                .filter(_._2 == WorkerState.LocalBreakpointTriggered)
                .keys
            safeRemoveAskOperatorHandle(workerToOperator(sender))
            operatorToPeriodicallyAskHandle(workerToOperator(sender)) = context.system.scheduler
              .schedule(
                1.milliseconds,
                30.seconds,
                self,
                EnforceStateCheck(opId)
              )
            operatorStateMap(workerToOperator(sender)) = PrincipalState.CollectingBreakpoints
            matchNewOperatorStateAndTakeActionsInRunning(workerToOperator(sender))
          }
        case WorkerState.Completed =>
          if (areAllWorkersCompleted(workerToOperator(sender))) {
            if (operatorToTimer(workerToOperator(sender)).isRunning) {
              operatorToTimer(workerToOperator(sender)).stop()
            }
            controllerLogger.logInfo(
              workflow
                .operators(workerToOperator(sender))
                .tag
                .toString + " completed! Time Elapsed: " + timer.toString()
            )
            operatorStateMap(workerToOperator(sender)) = PrincipalState.Completed
            matchNewOperatorStateAndTakeActionsInRunning(workerToOperator(sender))
          }
        case _ => // skip others
      }
    }
  }

  private def handleWorkerStateReportsInPausing(state: WorkerState.Value): Unit = {
    controllerLogger.logInfo("pausing: " + sender + " to " + state)
    val opId = workerToOperator(sender)
    if (setWorkerState(sender, state)) {
      if (areAllWorkersCompleted(workerToOperator(sender))) {
        safeRemoveAskOperatorHandle(workerToOperator(sender))
        operatorStateMap(workerToOperator(sender)) = PrincipalState.Completed
        matchNewOperatorStateAndTakeActionsInPausing(workerToOperator(sender))
      } else if (whenAllUncompletedWorkersBecome(workerToOperator(sender), WorkerState.Paused)) {
        safeRemoveAskOperatorHandle(workerToOperator(sender))
        if (this.eventListener.reportCurrentTuplesListener != null) {
          this.eventListener.reportCurrentTuplesListener.apply(
            ReportCurrentProcessingTuple(
              workflow.operators(workerToOperator(sender)).tag.operator,
              operatorToReceivedTuples(workerToOperator(sender)).toArray
            )
          );
        }
        operatorToReceivedTuples(workerToOperator(sender)).clear()
        operatorStateMap(workerToOperator(sender)) = PrincipalState.Paused
        matchNewOperatorStateAndTakeActionsInPausing(workerToOperator(sender))
      } else if (
        operatorToWorkerStateMap(workerToOperator(sender))
          .filter(x => x._2 != WorkerState.Completed)
          .values
          .forall(x => x == WorkerState.Paused || x == WorkerState.LocalBreakpointTriggered)
      ) {
        operatorToWorkersTriggeredBreakpoint(workerToOperator(sender)) = operatorToWorkerStateMap(
          workerToOperator(sender)
        ).filter(_._2 == WorkerState.LocalBreakpointTriggered).keys
        safeRemoveAskOperatorHandle(workerToOperator(sender))
        operatorToPeriodicallyAskHandle(workerToOperator(sender)) = context.system.scheduler
          .schedule(
            1.milliseconds,
            30.seconds,
            self,
            EnforceStateCheck(opId)
          )
        operatorStateMap(workerToOperator(sender)) = PrincipalState.CollectingBreakpoints
        matchNewOperatorStateAndTakeActionsInPausing(workerToOperator(sender))
      }
    }
  }

  private def handleWorkerStateReportsInCollBreakpoints(state: WorkerState.Value): Unit = {
    controllerLogger.logInfo("collecting: " + sender + " to " + state)
    val opId = workerToOperator(sender)
    if (setWorkerState(sender, state)) {
      if (unCompletedWorkerStates(workerToOperator(sender)).forall(_ == WorkerState.Paused)) {
        //all breakpoint resolved, it's safe to report to controller and then Pause(on triggered, or user paused) else Resume
        val map = new mutable.HashMap[(ActorRef, FaultedTuple), ArrayBuffer[String]]
        for (
          i <- operatorToGlobalBreakpoints(workerToOperator(sender)).values.filter(_.isTriggered)
        ) {
          operatorToIsUserPaused(workerToOperator(sender)) = true //upgrade pause
          i.report(map)
        }
        safeRemoveAskOperatorHandle(workerToOperator(sender))
        if (!operatorToIsUserPaused(workerToOperator(sender))) {
          controllerLogger.logInfo("no global breakpoint triggered, continue")
          operatorToIsUserPaused(workerToOperator(sender)) = false //reset
          assert(
            operatorToWorkerStateMap(workerToOperator(sender))
              .filter(x => x._2 != WorkerState.Completed)
              .values
              .nonEmpty
          )
          operatorToWorkerStateMap(workerToOperator(sender))
            .filter(x => x._2 != WorkerState.Completed)
            .keys
            .foreach(worker => worker ! Resume)
          safeRemoveAskOperatorHandle(workerToOperator(sender))
          operatorToPeriodicallyAskHandle(workerToOperator(sender)) = context.system.scheduler
            .schedule(30.seconds, 30.seconds, self, EnforceStateCheck(opId))
        } else {
          self ! Pause
          context.parent ! ReportGlobalBreakpointTriggered(
            map,
            workflow.operators(workerToOperator(sender)).tag.operator
          )
          if (this.eventListener.breakpointTriggeredListener != null) {
            this.eventListener.breakpointTriggeredListener.apply(
              BreakpointTriggered(map, workflow.operators(workerToOperator(sender)).tag.operator)
            )
          }
          controllerLogger.logInfo(map.toString())
          operatorStateMap(workerToOperator(sender)) = PrincipalState.Paused
          controllerLogger.logInfo(
            "user paused or global breakpoint triggered, pause. Stage1 cost = " + operatorToStage1Timer(
              workerToOperator(sender)
            )
              .toString() + " Stage2 cost =" + operatorToStage2Timer(workerToOperator(sender))
              .toString()
          )
        }
        if (operatorToStage2Timer(workerToOperator(sender)).isRunning) {
          operatorToStage2Timer(workerToOperator(sender)).stop()
        }
        if (!operatorToStage1Timer(workerToOperator(sender)).isRunning) {
          operatorToStage1Timer(workerToOperator(sender)).start()
        }
      }
    }
  }

  private[this] def handleBreakpointOnlyWorkerMessages: Receive = {
    case ReportedTriggeredBreakpoints(bps) =>
      bps.foreach(x => {
        val bp = operatorToGlobalBreakpoints(workerToOperator(sender))(x.id)
        bp.accept(sender, x)
        if (bp.needCollecting) {
          //is not fully collected
          bp.collect()
        } else if (bp.isRepartitionRequired) {
          //fully collected, but need repartition (e.g. count not reach target number)
          //OR need Reset
          workflow
            .operators(workerToOperator(sender))
            .assignBreakpoint(
              operatorToWorkerLayers(workerToOperator(sender)),
              operatorToWorkerStateMap(workerToOperator(sender)),
              bp
            )
        } else if (bp.isCompleted) {
          //fully collected and reach the target
          bp.remove()
        }
      })
    case ReportedQueriedBreakpoint(bp) =>
      val gbp = operatorToGlobalBreakpoints(workerToOperator(sender))(bp.id)
      if (gbp.accept(sender, bp) && !gbp.needCollecting) {
        if (gbp.isRepartitionRequired) {
          //fully collected, but need repartition (count not reach target number)
          workflow
            .operators(workerToOperator(sender))
            .assignBreakpoint(
              operatorToWorkerLayers(workerToOperator(sender)),
              operatorToWorkerStateMap(workerToOperator(sender)),
              gbp
            )
        } else if (gbp.isCompleted) {
          //fully collected and reach the target
          gbp.remove()
        }
      }
  }

  private def matchNewOperatorStateAndTakeActionsInRunning(
      opIdentifier: OperatorIdentifier
  ): Unit = {
    operatorStateMap(opIdentifier) match {
      case PrincipalState.Completed =>
        controllerLogger.logInfo(sender + " completed")
        if (stashedNodes.contains(opIdentifier)) {
          operatorToWorkerLayers(opIdentifier).foreach { x =>
            x.layer.foreach { worker =>
              AdvancedMessageSending.nonBlockingAskWithRetry(worker, ReleaseOutput, 10, 0)
            }
          }
          stashedNodes.remove(opIdentifier)
        }
        if (operatorStateMap.values.forall(_ == PrincipalState.Completed)) {
          timer.stop()
          controllerLogger.logInfo("workflow completed! Time Elapsed: " + timer.toString())
          timer.reset()
          safeRemoveAskHandle()
          if (frontier.isEmpty) {
            context.parent ! ControllerMessage.ReportState(ControllerState.Completed)
            context.become(completed)
            // collect all output results back to controller
            val sinkOperatorIdentifiers = this.workflow.endOperators
            for (sinkOperator <- sinkOperatorIdentifiers) {
              operatorToWorkerLayers(sinkOperator).foreach { x =>
                x.layer.foreach { worker => worker ! CollectSinkResults }
              }
            }
            if (this.statusUpdateAskHandle != null) {
              this.statusUpdateAskHandle.cancel()
              self ! QueryStatistics
            }
            //              self ! PoisonPill
          } else {
            recoveryMode = false
            operatorInCurrentStage.clear()
            context.become(receive)
            self ! ContinuedInitialization
          }
        }
      case PrincipalState.CollectingBreakpoints =>
      case PrincipalState.Paused =>
        if (operatorStateMap.values.forall(_ == PrincipalState.Completed)) {
          if (timer.isRunning) {
            timer.stop()
          }
          controllerLogger.logInfo("workflow completed! Time Elapsed: " + timer.toString())
          timer.reset()
          safeRemoveAskHandle()
          context.parent ! ControllerMessage.ReportState(ControllerState.Completed)
          context.become(completed)
        } else if (allUnCompletedOperatorStates.forall(_ == PrincipalState.Paused)) {
          if (pauseTimer.isRunning) {
            pauseTimer.stop()
          }
          controllerLogger.logInfo("workflow paused! Time Elapsed: " + pauseTimer.toString())
          pauseTimer.reset()
          safeRemoveAskHandle()
          context.parent ! ControllerMessage.ReportState(ControllerState.Paused)
          if (this.eventListener.workflowPausedListener != null) {
            this.eventListener.workflowPausedListener.apply(WorkflowPaused())
          }
          context.become(paused)
        }
      case _ => //skip others
    }
  }

  private def matchNewOperatorStateAndTakeActionsInPausing(
      opIdentifier: OperatorIdentifier
  ): Unit = {
    if (
      operatorStateMap(opIdentifier) != PrincipalState.Paused && operatorStateMap(
        opIdentifier
      ) != PrincipalState.Pausing && operatorStateMap(opIdentifier) != PrincipalState.Completed
    ) {
      operatorToWorkerLayers(opIdentifier).foreach(l => {
        l.layer.foreach(worker => worker ! Pause)
      })
    } else {
      if (operatorStateMap.values.forall(_ == PrincipalState.Completed)) {
        timer.stop()
        frontier.clear()
        controllerLogger.logInfo("workflow completed! Time Elapsed: " + timer.toString())
        timer.reset()
        safeRemoveAskHandle()
        if (frontier.isEmpty) {
          context.parent ! ControllerMessage.ReportState(ControllerState.Completed)
          context.become(completed)
        } else {
          context.become(receive)
          self ! ContinuedInitialization
        }
        unstashAll()
      } else if (allUnCompletedOperatorStates.forall(_ == PrincipalState.Paused)) {
        if (pauseTimer.isRunning) {
          pauseTimer.stop()
        }
        frontier.clear()
        controllerLogger.logInfo("workflow paused! Time Elapsed: " + pauseTimer.toString())
        pauseTimer.reset()
        safeRemoveAskHandle()
        context.parent ! ControllerMessage.ReportState(ControllerState.Paused)
        if (this.eventListener.workflowPausedListener != null) {
          this.eventListener.workflowPausedListener.apply(WorkflowPaused())
        }
        context.become(paused)
        unstashAll()
      } else {
        val next = frontier.filter(i =>
          workflow
            .inLinks(i)
            .map(x => operatorStateMap(x))
            .forall(x => x == PrincipalState.Paused || x == PrincipalState.Completed)
        )
        frontier --= next
        next.foreach(opId => {
          operatorToWorkerLayers(opId).foreach(l => {
            l.layer.foreach(worker => worker ! Pause)
          })
        })
        frontier ++= next.filter(workflow.outLinks.contains).flatMap(workflow.outLinks(_))
      }
    }
  }

  final lazy val allowedStatesOnPausing: Set[WorkerState.Value] =
    Set(WorkerState.Completed, WorkerState.Paused, WorkerState.LocalBreakpointTriggered)

  final lazy val allowedStatesOnResuming: Set[WorkerState.Value] =
    Set(WorkerState.Running, WorkerState.Ready, WorkerState.Completed)

  override def receive: Receive = {
    routeActorRefRelatedMessages orElse {
      case LogErrorToFrontEnd(err: WorkflowRuntimeError) =>
        controllerLogger.logError(err)
      case QueryStatistics =>
      // do nothing, not initialized yet
      case EnforceStateCheck(operatorIdentifier) =>
        for ((k, v) <- operatorToWorkerStateMap(operatorIdentifier)) {
          if (v != WorkerState.Ready) {
            k ! QueryState
          }
        }
      case WorkerMessage.ReportState(state) =>
        if (state != WorkerState.Ready) {
          sender ! AckedWorkerInitialization()
        } else if (setWorkerState(sender, state)) {
          val opIdentifier = workerToOperator(sender)
          if (whenAllUncompletedWorkersBecome(opIdentifier, WorkerState.Ready)) {
            safeRemoveAskOperatorHandle(opIdentifier)
            operatorToWorkerEdges(opIdentifier).foreach(x => x.link())
            operatorToGlobalBreakpoints(opIdentifier).values.foreach(
              workflow
                .operators(opIdentifier)
                .assignBreakpoint(
                  operatorToWorkerLayers(opIdentifier),
                  operatorToWorkerStateMap(opIdentifier),
                  _
                )
            )
            operatorToWorkerStateMap(opIdentifier).keys.foreach(_ ! CheckRecovery)
            operatorStateMap(opIdentifier) = PrincipalState.Ready
            initializingNextFrontier()
          }
        }
      case AckedControllerInitialization =>
        val nodes = availableNodes
        controllerLogger.logInfo(
          "start initialization --------cluster have " + nodes.length + " nodes---------"
        )
        for (k <- workflow.startOperators) {
          initializeOperatorDataStructures(k)
        }
        workflow.startOperators.foreach(startOp =>
          initializeOperators(startOp, Array[(OpExecConfig, WorkerLayer)]())
        )
        frontier ++= workflow.startOperators.flatMap(workflow.outLinks(_))
      case ContinuedInitialization =>
        controllerLogger.logInfo("continue initialization")
        prevFrontier = frontier
        val nodes = availableNodes
        for (k <- frontier) {
          val v = workflow.operators(k)
          initializeOperatorDataStructures(k)
        }
        frontier.foreach { x =>
          initializeOperators(x, Array())
        }
        val next = frontier.flatMap(workflow.outLinks(_))
        frontier.clear()
        frontier ++= next

      case msg => stash()
    }
  }

  private[this] def ready: Receive = {
    routeActorRefRelatedMessages orElse {
      case LogErrorToFrontEnd(err: WorkflowRuntimeError) =>
        controllerLogger.logError(err)
        eventListener.workflowExecutionErrorListener.apply(ErrorOccurred(err))
      case QueryStatistics =>
        operatorToWorkerLayers.keys.foreach(opIdentifier => {
          operatorToWorkerLayers(opIdentifier).foreach(l => {
            l.layer.foreach(worker => {
              worker ! QueryStatistics
            })
          })
        })
      case WorkerMessage.ReportStatistics(statistics) =>
        operatorToWorkerStatisticsMap(workerToOperator(sender))(sender) = statistics
        triggerStatusUpdateEvent();
      case Start =>
        controllerLogger.logInfo("received start signal")
        if (!timer.isRunning) {
          timer.start()
        }
        workflow.startOperators.foreach { x =>
          if (!startDependencies.contains(x)) {
            operatorToWorkerLayers(x).foreach(l => {
              l.layer.foreach(worker => {
                worker ! Start
              })
            })
          }
        }
      case WorkerMessage.ReportState(state) =>
        setWorkerState(sender, state)
        state match {
          case WorkerState.Running =>
            operatorStateMap(workerToOperator(sender)) = PrincipalState.Running
            if (!operatorToTimer(workerToOperator(sender)).isRunning) {
              operatorToTimer(workerToOperator(sender)).start()
            }
            if (!operatorToStage1Timer(workerToOperator(sender)).isRunning) {
              operatorToStage1Timer(workerToOperator(sender)).start()
            }
            controllerLogger.logInfo("workflow started!")
            context.parent ! ControllerMessage.ReportState(ControllerState.Running)
            context.become(running)
          // unstashAll()
          case WorkerState.Paused =>
            if (whenAllUncompletedWorkersBecome(workerToOperator(sender), WorkerState.Paused)) {
              // operator paused
              safeRemoveAskOperatorHandle(workerToOperator(sender))
              operatorStateMap(workerToOperator(sender)) = PrincipalState.Paused
              if (operatorStateMap.values.forall(_ == PrincipalState.Paused)) {
                // workflow paused
                pauseTimer.stop()
                controllerLogger.logInfo("workflow paused! Time Elapsed: " + pauseTimer.toString())
                pauseTimer.reset()
                safeRemoveAskHandle()
                context.parent ! ControllerMessage.ReportState(ControllerState.Paused)
                if (this.eventListener.workflowPausedListener != null) {
                  this.eventListener.workflowPausedListener.apply(WorkflowPaused())
                }
                context.become(paused)
              } else if (operatorStateMap.values.forall(_ == PrincipalState.Completed)) {
                // workflow is already complete
                timer.stop()
                controllerLogger.logInfo("workflow completed! Time Elapsed: " + timer.toString())
                timer.reset()
                safeRemoveAskHandle()
                context.parent ! ControllerMessage.ReportState(ControllerState.Completed)
                context.become(completed)
              }
            }
          case _ => //throw new AmberException("Invalid worker state received!")
        }
      case PassBreakpointTo(id: String, breakpoint: GlobalBreakpoint) =>
        val opTag = OperatorIdentifier(tag, id)
        operatorToGlobalBreakpoints(opTag)(breakpoint.id) = breakpoint
        controllerLogger.logInfo("assign breakpoint: " + breakpoint.id)
        workflow
          .operators(opTag)
          .assignBreakpoint(
            operatorToWorkerLayers(opTag),
            operatorToWorkerStateMap(opTag),
            breakpoint
          )
      case msg =>
        controllerLogger.logInfo("Stashing: " + msg)
        stash()
    }
  }

  private[this] def running: Receive = {
    routeActorRefRelatedMessages orElse
      handleBreakpointOnlyWorkerMessages orElse [Any, Unit] {
      case LogErrorToFrontEnd(err: WorkflowRuntimeError) =>
        controllerLogger.logError(err)
      case KillAndRecover =>
        killAndRecoverStage()
      case QueryStatistics =>
        operatorToWorkerLayers.keys.foreach(opIdentifier => {
          operatorToWorkerLayers(opIdentifier).foreach(l => {
            l.layer.foreach(worker => {
              worker ! QueryStatistics
            })
          })
        })
      case WorkerMessage.ReportStatistics(statistics) =>
        operatorToWorkerStatisticsMap(workerToOperator(sender))(sender) = statistics
        triggerStatusUpdateEvent();
      case EnforceStateCheck(operatorIdentifier) =>
        operatorStateMap(operatorIdentifier) match {
          case PrincipalState.CollectingBreakpoints =>
            operatorToWorkersTriggeredBreakpoint(operatorIdentifier).foreach(x =>
              x ! QueryTriggeredBreakpoints
            )
          case PrincipalState.Pausing =>
            for ((k, v) <- operatorToWorkerStateMap(operatorIdentifier)) {
              if (!allowedStatesOnPausing.contains(v)) {
                k ! QueryState
              }
            }
          case _ =>
          // shouldn't reach here. there is no state check when workflow is simply running
        }
      case WorkerMessage.ReportState(state) =>
        controllerLogger.logInfo("running: " + sender + " to " + state)
        operatorStateMap(workerToOperator(sender)) match {
          case PrincipalState.CollectingBreakpoints =>
            handleWorkerStateReportsInCollBreakpoints(state)
          case PrincipalState.Pausing =>
            handleWorkerStateReportsInPausing(state)
          case _ =>
            handleWorkerStateReportsInRunning(state)
        }
      case Pause =>
        pauseTimer.start()
        if (sender != self) {
          operatorToIsUserPaused.keys.foreach(k => operatorToIsUserPaused(k) = true)
        }
        operatorToWorkerLayers.keys.foreach(opId => {
          operatorToWorkerLayers(opId).foreach(layer => {
            layer.layer.foreach(worker => worker ! Pause)
          })
          safeRemoveAskOperatorHandle(opId)
          operatorToPeriodicallyAskHandle(opId) =
            context.system.scheduler.schedule(30.seconds, 30.seconds, self, EnforceStateCheck(opId))
        })

        controllerLogger.logInfo("received pause signal")
        safeRemoveAskHandle()
        // periodicallyAskHandle =
        // context.system.scheduler.schedule(30.seconds, 30.seconds, self, EnforceStateCheck)
        context.parent ! ControllerMessage.ReportState(ControllerState.Pausing)
        context.become(pausing)
      case ReportWorkerPartialCompleted(workerTag, layer) =>
        sender ! Ack
        if (operatorToLayerCompletedCounter(workerToOperator(sender)).contains(layer)) {
          operatorToLayerCompletedCounter(workerToOperator(sender))(layer) -= 1

          if (operatorToLayerCompletedCounter(workerToOperator(sender))(layer) == 0) {
            // all dependencies for the operator are done
            operatorToLayerCompletedCounter(workerToOperator(sender)) -= layer
            for (i <- startDependencies.keys) {
              if (
                startDependencies(i)
                  .contains(workerToOperator(sender)) && startDependencies(i)(
                  workerToOperator(sender)
                ).contains(layer)
              ) {
                startDependencies(i)(workerToOperator(sender)) -= layer
                if (startDependencies(i)(workerToOperator(sender)).isEmpty) {
                  startDependencies(i) -= workerToOperator(sender)
                  if (startDependencies(i).isEmpty) {
                    startDependencies -= i
                    operatorToWorkerLayers(i.asInstanceOf[OperatorIdentifier]).foreach(l => {
                      l.layer.foreach(worker => worker ! Start)
                    })
                  }
                }
              }
            }
          }
        }
      case Resume =>
      case msg    => stash()
    }
  }

  private[this] def pausing: Receive = {
    routeActorRefRelatedMessages orElse
      handleBreakpointOnlyWorkerMessages orElse [Any, Unit] {
      case LogErrorToFrontEnd(err: WorkflowRuntimeError) =>
        controllerLogger.logError(err)
      case QueryStatistics =>
        operatorToWorkerLayers.keys.foreach(opIdentifier => {
          operatorToWorkerLayers(opIdentifier).foreach(l => {
            l.layer.foreach(worker => {
              worker ! QueryStatistics
            })
          })
        })
      case WorkerMessage.ReportStatistics(statistics) =>
        operatorToWorkerStatisticsMap(workerToOperator(sender))(sender) = statistics
        triggerStatusUpdateEvent();
      case reportCurrentTuple: WorkerMessage.ReportCurrentProcessingTuple =>
        operatorToReceivedTuples(workerToOperator(sender)).append(
          (reportCurrentTuple.tuple, reportCurrentTuple.workerID)
        )
      case EnforceStateCheck(operatorIdentifier) =>
        operatorStateMap(operatorIdentifier) match {
          case PrincipalState.CollectingBreakpoints =>
            operatorToWorkersTriggeredBreakpoint(operatorIdentifier).foreach(x =>
              x ! QueryTriggeredBreakpoints
            )
          case _ =>
            for ((k, v) <- operatorToWorkerStateMap(operatorIdentifier)) {
              if (!allowedStatesOnPausing.contains(v)) {
                k ! QueryState
              }
            }
        }

      case WorkerMessage.ReportState(state) =>
        operatorStateMap(workerToOperator(sender)) match {
          case PrincipalState.CollectingBreakpoints =>
            handleWorkerStateReportsInCollBreakpoints(state)
          case _ =>
            handleWorkerStateReportsInPausing(state)
        }
      case Pause => // do nothing
      case msg   => stash()
    }
  }

  private[this] def paused: Receive = {
    routeActorRefRelatedMessages orElse {
      case LogErrorToFrontEnd(err: WorkflowRuntimeError) =>
        controllerLogger.logError(err)
      case KillAndRecover =>
        killAndRecoverStage()
      case QueryStatistics =>
        operatorToWorkerLayers.keys.foreach(opIdentifier => {
          operatorToWorkerLayers(opIdentifier).foreach(l => {
            l.layer.foreach(worker => {
              worker ! QueryStatistics
            })
          })
        })
      case WorkerMessage.ReportStatistics(statistics) =>
        operatorToWorkerStatisticsMap(workerToOperator(sender))(sender) = statistics
        triggerStatusUpdateEvent();
      case Resume =>
        operatorToIsUserPaused.keys.foreach(opId => operatorToIsUserPaused(opId) = false) //reset
        operatorToWorkerStateMap.keys.foreach(opId => {
          assert(
            operatorToWorkerStateMap(opId)
              .filter(x => x._2 != WorkerState.Completed)
              .values
              .nonEmpty
          )
          operatorToWorkerStateMap(opId)
            .filter(x => x._2 != WorkerState.Completed)
            .keys
            .foreach(worker => worker ! Resume)
          safeRemoveAskOperatorHandle(opId)
          operatorToPeriodicallyAskHandle(opId) =
            context.system.scheduler.schedule(30.seconds, 30.seconds, self, EnforceStateCheck(opId))
        })
        frontier ++= workflow.endOperators.flatMap(workflow.inLinks(_))
        controllerLogger.logInfo("received resume signal")
        safeRemoveAskHandle()

        context.parent ! ControllerMessage.ReportState(ControllerState.Resuming)
        context.become(resuming)
        unstashAll()
      case Pause                    =>
      case EnforceStateCheck        =>
      case ModifyLogic(newMetadata) =>
        // newLogic is now an OperatorMetadata

        controllerLogger.logInfo("modify logic received by controller, sending to principal")
        operatorToWorkerLayers(newMetadata.tag).foreach(l => {
          l.layer.foreach(worker => worker ! ModifyLogic(newMetadata))
        })
        controllerLogger.logInfo("modify logic received by controller, sent to principal")
        context.parent ! Ack
        if (this.eventListener.modifyLogicCompletedListener != null) {
          this.eventListener.modifyLogicCompletedListener.apply(ModifyLogicCompleted())
        }
      case SkipTupleGivenWorkerRef(actorPath, faultedTuple) =>
        val actorRefFuture = this.context.actorSelection(actorPath).resolveOne()
        actorRefFuture.onComplete {
          case scala.util.Success(actorRef) =>
            AdvancedMessageSending.blockingAskWithRetry(actorRef, SkipTuple(faultedTuple), 5)
            if (this.eventListener.skipTupleResponseListener != null) {
              this.eventListener.skipTupleResponseListener.apply(SkipTupleResponse())
            }
          case scala.util.Failure(t) =>
            throw t
        }
      case PassBreakpointTo(id: String, breakpoint: GlobalBreakpoint) =>
        val opTag = OperatorIdentifier(tag, id)
        operatorToGlobalBreakpoints(opTag)(breakpoint.id) = breakpoint
        workflow
          .operators(opTag)
          .assignBreakpoint(
            operatorToWorkerLayers(opTag),
            operatorToWorkerStateMap(opTag),
            breakpoint
          )
      case msg => stash()
    }
  }

  private[this] def resuming: Receive = {
    routeActorRefRelatedMessages orElse {
      case LogErrorToFrontEnd(err: WorkflowRuntimeError) =>
        controllerLogger.logError(err)
      case QueryStatistics =>
        operatorToWorkerLayers.keys.foreach(opIdentifier => {
          operatorToWorkerLayers(opIdentifier).foreach(l => {
            l.layer.foreach(worker => {
              worker ! QueryStatistics
            })
          })
        })
      case WorkerMessage.ReportStatistics(statistics) =>
        operatorToWorkerStatisticsMap(workerToOperator(sender))(sender) = statistics
        triggerStatusUpdateEvent();
      case EnforceStateCheck =>
        frontier
          .flatMap(workflow.outLinks(_))
          .foreach(opID => {
            for ((k, v) <- operatorToWorkerStateMap(opID)) {
              if (!allowedStatesOnResuming.contains(v)) {
                k ! QueryState
              }
            }
          })
      case WorkerMessage.ReportState(state) =>
        if (!allowedStatesOnResuming.contains(state)) {
          sender ! Resume
        } else if (setWorkerState(sender, state)) {
          if (areAllWorkersCompleted(workerToOperator(sender))) {
            safeRemoveAskOperatorHandle(workerToOperator(sender))
            operatorStateMap(workerToOperator(sender)) = PrincipalState.Completed
          } else if (
            operatorToWorkerStateMap(workerToOperator(sender)).values.forall(
              _ != WorkerState.Paused
            )
          ) {
            safeRemoveAskOperatorHandle(workerToOperator(sender))
            if (
              operatorToWorkerStateMap(workerToOperator(sender)).values.exists(
                _ != WorkerState.Ready
              )
            ) {
              operatorStateMap(workerToOperator(sender)) = PrincipalState.Running
            } else {
              operatorStateMap(workerToOperator(sender)) = PrincipalState.Ready
            }
          }
        }
        if (operatorStateMap.values.forall(_ != PrincipalState.Paused)) {
          frontier.clear()
          if (operatorStateMap.values.exists(_ != PrincipalState.Ready)) {
            controllerLogger.logInfo("workflow resumed!")
            safeRemoveAskHandle()
            context.parent ! ControllerMessage.ReportState(ControllerState.Running)
            context.become(running)

          } else {
            controllerLogger.logInfo("workflow ready!")
            safeRemoveAskHandle()
            context.parent ! ControllerMessage.ReportState(ControllerState.Ready)
            context.become(ready)
            unstashAll()
          }
        } else {
          val next = frontier.filter(i =>
            !workflow
              .outLinks(i)
              .map(x => operatorStateMap(x))
              .contains(PrincipalState.Paused)
          )
          frontier --= next
          next.foreach(opId => {
            operatorToWorkerLayers(opId).foreach(l => {
              l.layer.foreach(worker => worker ! Resume)
            })
          })
          frontier ++= next.filter(workflow.inLinks.contains).flatMap(workflow.inLinks(_))

        }
      case msg => stash()
    }
  }

  private[this] def completed: Receive = {
    routeActorRefRelatedMessages orElse {
      case LogErrorToFrontEnd(err: WorkflowRuntimeError) =>
        controllerLogger.logError(err)
      case QueryStatistics =>
        operatorToWorkerLayers.keys.foreach(opIdentifier => {
          operatorToWorkerLayers(opIdentifier).foreach(l => {
            l.layer.foreach(worker => {
              worker ! QueryStatistics
            })
          })
        })
      case WorkerMessage.ReportStatistics(statistics) =>
        operatorToWorkerStatisticsMap(workerToOperator(sender))(sender) = statistics
        triggerStatusUpdateEvent();
      case WorkerMessage.ReportOutputResult(sinkResult) =>
        operatorToWorkerSinkResultMap(workerToOperator(sender))(sender) = sinkResult
        if (
          operatorToWorkerSinkResultMap(workerToOperator(sender)).size == operatorToWorkerStateMap(
            workerToOperator(sender)
          ).keys.size
        ) {
          val collectedResults = mutable.MutableList[ITuple]()
          this
            .operatorToWorkerSinkResultMap(workerToOperator(sender))
            .values
            .foreach(v => collectedResults ++= v)
          operatorToPrincipalSinkResultMap(workerToOperator(sender).operator) =
            collectedResults.toList
          if (operatorToPrincipalSinkResultMap.size == this.workflow.endOperators.size) {
            if (this.eventListener.workflowCompletedListener != null) {
              this.eventListener.workflowCompletedListener
                .apply(WorkflowCompleted(this.operatorToPrincipalSinkResultMap.toMap))
            }
          }
        }
        this.exitIfCompleted
      case msg =>
        controllerLogger.logInfo(s"received: $msg after workflow completed!")

        this.exitIfCompleted
    }
  }

  private[this] def exitIfCompleted: Unit = {
    val reportStatistics = this.eventListener.workflowStatusUpdateListener != null;
    val reportOutputResult = this.eventListener.workflowCompletedListener != null;

    val reportStatisticsCompleted = !reportStatistics ||
      this.operatorStateMap.values.forall(v => v == PrincipalState.Completed)
    val reportOutputResultCompleted = !reportOutputResult ||
      this.operatorToPrincipalSinkResultMap.size == this.workflow.endOperators.size

    if (reportStatisticsCompleted && reportOutputResultCompleted) {
      self ! PoisonPill;
    }

  }

}<|MERGE_RESOLUTION|>--- conflicted
+++ resolved
@@ -351,51 +351,6 @@
     }
   }
 
-<<<<<<< HEAD
-  override def receive: Receive = {
-    case QueryStatistics =>
-    // do nothing, not initialized yet
-    case PrincipalMessage.ReportStatistics(statistics) =>
-      principalStatisticsMap.update(sender, statistics)
-//      triggerStatusUpdateEvent();
-    case AckedControllerInitialization =>
-      val nodes = availableNodes
-      log.info("start initialization --------cluster have " + nodes.length + " nodes---------")
-      for (k <- workflow.startOperators) {
-        val v = workflow.operators(k)
-        val p = context.actorOf(
-          Principal.props(v).withDeploy(Deploy(scope = RemoteScope(getPrincipalNode(nodes)))),
-          v.tag.operator
-        )
-        principalBiMap.put(k, p)
-        principalStates(p) = PrincipalState.Uninitialized
-        principalInCurrentStage.add(p)
-      }
-      workflow.startOperators.foreach { x =>
-        val principal = principalBiMap.get(x)
-        AdvancedMessageSending.nonBlockingAskWithRetry(
-          principal,
-          AckedPrincipalInitialization(Array()),
-          10,
-          0,
-          y =>
-            y match {
-              case AckWithInformation(z) =>
-                workflow.operators(x) = z.asInstanceOf[OpExecConfig]
-                //assign exception breakpoint before all breakpoints
-                if (!recoveryMode) {
-                  AdvancedMessageSending.blockingAskWithRetry(
-                    principal,
-                    AssignBreakpoint(
-                      new ExceptionGlobalBreakpoint(x.operator + "-ExceptionBreakpoint")
-                    ),
-                    10
-                  )
-                }
-              case other => throw new AmberException("principal didn't return updated metadata")
-            }
-        )
-=======
   private def initializeOperatorDataStructures(op: OperatorIdentifier): Unit = {
     operatorToWorkerSinkResultMap(op) = new mutable.AnyRefMap[ActorRef, List[ITuple]]
     operatorToIsUserPaused(op) = false
@@ -435,7 +390,6 @@
           .contains(state)
       ) {
         operatorToWorkerStateMap(operatorIdentifier)(worker) = state
->>>>>>> 10dfc4dc
       }
       true
     } else false
