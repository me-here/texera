--- conflicted
+++ resolved
@@ -2,11 +2,7 @@
 
 import com.fasterxml.jackson.databind.ObjectMapper;
 import edu.uci.ics.amber.engine.common.InputExhausted;
-<<<<<<< HEAD
-import edu.uci.ics.amber.engine.common.ambertag.OperatorIdentifier;
-=======
 import edu.uci.ics.amber.engine.common.virtualidentity.LinkIdentity;
->>>>>>> a472c7cd
 import edu.uci.ics.texera.workflow.common.Utils;
 import edu.uci.ics.texera.workflow.common.operators.OperatorExecutor;
 import edu.uci.ics.texera.workflow.common.tuple.Tuple;
@@ -163,11 +159,7 @@
     }
 
     @Override
-<<<<<<< HEAD
-    public Iterator<Tuple> processTexeraTuple(Either<Tuple, InputExhausted> tuple, OperatorIdentifier input) {
-=======
     public Iterator<Tuple> processTexeraTuple(Either<Tuple, InputExhausted> tuple, LinkIdentity input) {
->>>>>>> a472c7cd
         if (tuple.isLeft()) {
             Tuple inputTuple = tuple.left().get();
             if (inputTupleBuffer == null) {
