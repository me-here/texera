--- conflicted
+++ resolved
@@ -7,15 +7,8 @@
   InputTuple,
   SenderChangeMarker
 }
-<<<<<<< HEAD
-import edu.uci.ics.amber.engine.common.ambermessage.WorkerMessage.{DataFrame, EndOfUpstream}
-import edu.uci.ics.amber.engine.common.ambermessage.neo.DataPayload
-import edu.uci.ics.amber.engine.common.ambertag.OperatorIdentifier
-import edu.uci.ics.amber.engine.common.ambertag.neo.VirtualIdentity
-=======
 import edu.uci.ics.amber.engine.common.ambermessage.{DataFrame, DataPayload, EndOfUpstream}
 import edu.uci.ics.amber.engine.common.virtualidentity.{LinkIdentity, VirtualIdentity}
->>>>>>> a472c7cd
 
 import scala.collection.mutable
 
@@ -27,20 +20,11 @@
     * We also keep track of the upstream actors so that we can emit
     * EndOfAllMarker when all upstream actors complete their job
     */
-<<<<<<< HEAD
-  private val inputMap = new mutable.HashMap[VirtualIdentity, OperatorIdentifier]
-  private val upstreamMap =
-    new mutable.HashMap[OperatorIdentifier, mutable.HashSet[VirtualIdentity]]
-  private var currentSender: OperatorIdentifier = null
-
-  def registerInput(identifier: VirtualIdentity, input: OperatorIdentifier): Unit = {
-=======
   private val inputMap = new mutable.HashMap[VirtualIdentity, LinkIdentity]
   private val upstreamMap = new mutable.HashMap[LinkIdentity, mutable.HashSet[VirtualIdentity]]
   private var currentLink: LinkIdentity = _
 
   def registerInput(identifier: VirtualIdentity, input: LinkIdentity): Unit = {
->>>>>>> a472c7cd
     upstreamMap.getOrElseUpdate(input, new mutable.HashSet[VirtualIdentity]()).add(identifier)
     inputMap(identifier) = input
   }
@@ -58,17 +42,10 @@
     * @param dataPayloads
     */
   def processDataPayload(from: VirtualIdentity, dataPayloads: Iterable[DataPayload]): Unit = {
-<<<<<<< HEAD
-    val sender = inputMap(from)
-    if (currentSender == null || currentSender != sender) {
-      workerInternalQueue.appendElement(SenderChangeMarker(sender))
-      currentSender = sender
-=======
     val link = inputMap(from)
     if (currentLink == null || currentLink != link) {
       workerInternalQueue.appendElement(SenderChangeMarker(link))
       currentLink = link
->>>>>>> a472c7cd
     }
     dataPayloads.foreach {
       case DataFrame(payload) =>
