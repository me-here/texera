--- conflicted
+++ resolved
@@ -33,17 +33,10 @@
   var probeAttributeName: String = _
 
   @JsonIgnore
-<<<<<<< HEAD
-  var opExecConfig: HashJoinOpExecConfig = _
-
-  override def operatorExecutor: OpExecConfig = {
-    opExecConfig = new HashJoinOpExecConfig(
-=======
   var opExecConfig: HashJoinOpExecConfig[K] = _
 
   override def operatorExecutor: OpExecConfig = {
     opExecConfig = new HashJoinOpExecConfig[K](
->>>>>>> a472c7cd
       this.operatorIdentifier,
       probeAttributeName,
       buildAttributeName
