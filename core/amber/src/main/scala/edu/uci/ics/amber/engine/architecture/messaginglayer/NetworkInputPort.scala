package edu.uci.ics.amber.engine.architecture.messaginglayer

import akka.actor.ActorRef
import edu.uci.ics.amber.engine.architecture.messaginglayer.NetworkCommunicationActor.NetworkAck
import edu.uci.ics.amber.engine.common.WorkflowLogger
import edu.uci.ics.amber.engine.common.virtualidentity.VirtualIdentity

import scala.collection.mutable

class NetworkInputPort[T](
    val logger: WorkflowLogger,
    val handler: (VirtualIdentity, T) => Unit
) {

  private val idToOrderingEnforcers =
    new mutable.AnyRefMap[VirtualIdentity, OrderingEnforcer[T]]()

  def handleMessage(
      sender: ActorRef,
      messageID: Long,
      from: VirtualIdentity,
      sequenceNumber: Long,
      payload: T
  ): Unit = {
<<<<<<< HEAD
    if(sender != null){
      sender ! NetworkAck(messageID)
    }
=======
    sender ! NetworkAck(messageID)
    handleAfterFIFO(from, sequenceNumber, payload)
  }
>>>>>>> e7f703f2

  def handleAfterFIFO(from: VirtualIdentity, sequenceNumber: Long, payload: T): Unit = {
    OrderingEnforcer.reorderMessage[T](
      idToOrderingEnforcers,
      from,
      sequenceNumber,
      payload
    ) match {
      case Some(iterable) =>
        iterable.foreach(v => handler.apply(from, v))
      case None =>
        // discard duplicate
        logger.logInfo(s"receive duplicated: ${payload} from ${from}")
    }
  }

}<|MERGE_RESOLUTION|>--- conflicted
+++ resolved
@@ -22,15 +22,9 @@
       sequenceNumber: Long,
       payload: T
   ): Unit = {
-<<<<<<< HEAD
-    if(sender != null){
-      sender ! NetworkAck(messageID)
-    }
-=======
     sender ! NetworkAck(messageID)
     handleAfterFIFO(from, sequenceNumber, payload)
   }
->>>>>>> e7f703f2
 
   def handleAfterFIFO(from: VirtualIdentity, sequenceNumber: Long, payload: T): Unit = {
     OrderingEnforcer.reorderMessage[T](
