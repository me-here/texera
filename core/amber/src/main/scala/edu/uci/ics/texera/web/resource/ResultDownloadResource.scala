package edu.uci.ics.texera.web.resource

import com.google.api.client.googleapis.json.GoogleJsonResponseException
import com.google.api.client.util.Lists
import com.google.api.services.drive.Drive
import com.google.api.services.drive.model.{File, FileList, Permission}
import com.google.api.services.sheets.v4.Sheets
import com.google.api.services.sheets.v4.model.{Spreadsheet, SpreadsheetProperties, ValueRange}
import edu.uci.ics.amber.engine.common.tuple.ITuple
import edu.uci.ics.texera.web.model.event.ResultDownloadResponse
import edu.uci.ics.texera.web.model.request.ResultDownloadRequest
import edu.uci.ics.texera.web.resource.WorkflowWebsocketResource.{
  sessionDownloadCache,
  sessionResults
}
import edu.uci.ics.texera.workflow.common.tuple.Tuple
import edu.uci.ics.texera.workflow.common.Utils.retry

import java.util
import java.util.concurrent.{Executors, ThreadPoolExecutor}
import scala.annotation.tailrec
import scala.collection.JavaConverters._
import scala.collection.mutable
import scala.util.{Failure, Success, Try}
object ResultDownloadResource {

  private final val UPLOAD_BATCH_ROW_COUNT = 10000
  private final val RETRY_ATTEMPTS = 7
  private final val BASE_BACK_OOF_TIME_IN_MS = 1000
  private final val WORKFLOW_RESULT_FOLDER_NAME = "workflow_results"
  private final val pool: ThreadPoolExecutor =
    Executors.newFixedThreadPool(3).asInstanceOf[ThreadPoolExecutor]
  @volatile private var WORKFLOW_RESULT_FOLDER_ID: String = _

  def apply(
      sessionId: String,
      request: ResultDownloadRequest
  ): ResultDownloadResponse = {
    // retrieve the file link saved in the session if exists
    if (
      sessionDownloadCache.contains(sessionId) && sessionDownloadCache(sessionId).contains(
        request.downloadType
      )
    ) {
      return ResultDownloadResponse(
        request.downloadType,
        sessionDownloadCache(sessionId)(request.downloadType),
        "File retrieved from cache."
      )
    }

    // By now the workflow should finish running. Only one operator should contain results
    // TODO: currently assume only one operator should contains the result
    // TODO: change status checking of the workflow
    val operatorWithResult =
<<<<<<< HEAD
      sessionResults(sessionId).operatorResults.values.count(p => p.getSnapshot.nonEmpty)
=======
      sessionResults(sessionId).operatorResults.values.count(p => p.getResult.nonEmpty)
>>>>>>> 932ae124
    if (operatorWithResult == 0) {
      return ResultDownloadResponse(
        request.downloadType,
        "",
        "The workflow contains no results"
      )
    } else if (operatorWithResult > 1) {
      // more than one operator contains results means the workflow does not finish running.
      return ResultDownloadResponse(
        request.downloadType,
        "",
        "The workflow does not finish running"
      )
    }

    // convert the ITuple into tuple
    // TODO: currently only accept the tuple as input
    val results: List[Tuple] =
      sessionResults(sessionId).operatorResults.values
<<<<<<< HEAD
        .find(p => p.getSnapshot.nonEmpty)
        .get
        .getSnapshot
=======
        .find(p => p.getResult.nonEmpty)
        .get
        .getResult
>>>>>>> 932ae124
        .map(iTuple => iTuple.asInstanceOf[Tuple])
    val schema = getSchema(results.head)

    // handle the request according to download type
    var response: ResultDownloadResponse = null
    request.downloadType match {
      case "google_sheet" =>
        response = handleGoogleSheetRequest(request, results, schema)
      case _ =>
        response = ResultDownloadResponse(
          request.downloadType,
          "",
          s"Unknown download type: ${request.downloadType}"
        )
    }

    // save the file link in the session cache
    if (!sessionDownloadCache.contains(sessionId)) {
      sessionDownloadCache.put(
        sessionId,
        mutable.HashMap(request.downloadType -> response.link)
      )
    } else {
      sessionDownloadCache(sessionId)
        .put(request.downloadType, response.link)
    }

    response
  }

  // get the schema from the sample tuple
  private def getSchema(tuple: Tuple): util.List[AnyRef] = {
    tuple.getSchema.getAttributeNames
      .asInstanceOf[util.List[AnyRef]]
  }

  private def handleGoogleSheetRequest(
      resultDownloadRequest: ResultDownloadRequest,
      result: List[ITuple],
      schema: util.List[AnyRef]
  ): ResultDownloadResponse = {
    // create google sheet
    val sheetService: Sheets = GoogleResource.getSheetService
    val sheetId: String =
      createGoogleSheet(sheetService, resultDownloadRequest.workflowName)
    if (sheetId == null)
      return ResultDownloadResponse(
        resultDownloadRequest.downloadType,
        "",
        "Fail to create google sheet"
      )

    val driveService: Drive = GoogleResource.getDriveService
    moveToResultFolder(driveService, sheetId)

    // allow user to access this sheet in the service account
    val sharePermission: Permission = new Permission()
      .setType("anyone")
      .setRole("reader")
    driveService
      .permissions()
      .create(sheetId, sharePermission)
      .execute()

    // upload the content asynchronously to avoid long waiting on the user side.
    pool
      .submit(() =>
        {
          uploadHeader(sheetService, sheetId, schema)
          uploadResult(sheetService, sheetId, result)
        }.asInstanceOf[Runnable]
      )

    // generate success response
    val link: String = s"https://docs.google.com/spreadsheets/d/$sheetId/edit"
    val message: String =
      s"Google sheet created. The results may be still uploading."
    ResultDownloadResponse(resultDownloadRequest.downloadType, link, message)
  }

  /**
    * create the google sheet and return the sheet Id
    */
  private def createGoogleSheet(sheetService: Sheets, workflowName: String): String = {
    val createSheetRequest = new Spreadsheet()
      .setProperties(new SpreadsheetProperties().setTitle(workflowName))
    val targetSheet: Spreadsheet = sheetService.spreadsheets
      .create(createSheetRequest)
      .setFields("spreadsheetId")
      .execute
    targetSheet.getSpreadsheetId
  }

  /**
    * move the workflow results to a specific folder
    */
  @tailrec
  private def moveToResultFolder(
      driveService: Drive,
      sheetId: String,
      retry: Boolean = true
  ): Unit = {
    Try(
      driveService
        .files()
        .update(sheetId, null)
        .setAddParents(WORKFLOW_RESULT_FOLDER_ID)
        .execute()
    ) match {
      case Success(_) => // do nothing upon success
      case Failure(exception: GoogleJsonResponseException) =>
        if (retry) {
          // This exception maybe caused by the full deletion of the target folder and
          // the cached folder id is obsolete.
          //  * note: by full deletion, the folder has to be deleted from trash as well.
          // In this case, retrieve the folder id to try again.
          retrieveResultFolderId(driveService)
          moveToResultFolder(driveService, sheetId, retry = false)
        } else {
          // if the exception continues to show up then just throw it normally.
          throw exception
        }
    }
  }

  private def retrieveResultFolderId(driveService: Drive): String =
    synchronized {

      val folderResult: FileList = driveService
        .files()
        .list()
        .setQ(
          s"mimeType = 'application/vnd.google-apps.folder' and name='${WORKFLOW_RESULT_FOLDER_NAME}'"
        )
        .setSpaces("drive")
        .execute()

      if (folderResult.getFiles.isEmpty) {
        val fileMetadata: File = new File()
        fileMetadata.setName(WORKFLOW_RESULT_FOLDER_NAME)
        fileMetadata.setMimeType("application/vnd.google-apps.folder")
        val targetFolder: File = driveService.files.create(fileMetadata).setFields("id").execute
        WORKFLOW_RESULT_FOLDER_ID = targetFolder.getId
      } else {
        WORKFLOW_RESULT_FOLDER_ID = folderResult.getFiles.get(0).getId
      }
      WORKFLOW_RESULT_FOLDER_ID
    }

  /**
    * upload the result header to the google sheet
    */
  private def uploadHeader(
      sheetService: Sheets,
      sheetId: String,
      schema: util.List[AnyRef]
  ): Unit = {
    val schemaContent: util.List[util.List[AnyRef]] = Lists.newArrayList()
    schemaContent.add(schema)
    uploadContent(sheetService, sheetId, schemaContent)
  }

  /**
    * upload the result body to the google sheet
    */
  private def uploadResult(sheetService: Sheets, sheetId: String, result: List[ITuple]): Unit = {
    val content: util.List[util.List[AnyRef]] =
      Lists.newArrayListWithCapacity(UPLOAD_BATCH_ROW_COUNT)
    // use for loop to avoid copying the whole result at the same time
    for (tuple: ITuple <- result) {

      val tupleContent: util.List[AnyRef] =
        tuple
          .asInstanceOf[Tuple]
          .getFields
          .stream()
          .map(convertUnsupported)
          .toArray
          .toList
          .asJava
      content.add(tupleContent)

      if (content.size() == UPLOAD_BATCH_ROW_COUNT) {
        uploadContent(sheetService, sheetId, content)
        content.clear()
      }
    }

    if (!content.isEmpty) {
      uploadContent(sheetService, sheetId, content)
    }
  }

  /**
    * convert the tuple content into the type the Google Sheet API supports
    */
  private def convertUnsupported(content: AnyRef): AnyRef = {
    content match {

      // if null, use empty string to represent.
      case null => ""

      // Google Sheet API supports String and number(long, int, double and so on)
      case _: String | _: Number => content

      // convert all the other type into String
      case _ => content.toString
    }

  }

  /**
    * upload the content to the google sheet
    * The type of content is java list because the google API is in java
    */
  private def uploadContent(
      sheetService: Sheets,
      sheetId: String,
      content: util.List[util.List[AnyRef]]
  ): Unit = {
    val body: ValueRange = new ValueRange().setValues(content)
    val range: String = "A1"
    val valueInputOption: String = "RAW"

    // using retry logic here, to handle possible API errors, i.e., rate limit exceeded.
    retry(attempts = RETRY_ATTEMPTS, baseBackoffTimeInMS = BASE_BACK_OOF_TIME_IN_MS) {
      sheetService.spreadsheets.values
        .append(sheetId, range, body)
        .setValueInputOption(valueInputOption)
        .execute
    }

  }
}<|MERGE_RESOLUTION|>--- conflicted
+++ resolved
@@ -53,11 +53,7 @@
     // TODO: currently assume only one operator should contains the result
     // TODO: change status checking of the workflow
     val operatorWithResult =
-<<<<<<< HEAD
-      sessionResults(sessionId).operatorResults.values.count(p => p.getSnapshot.nonEmpty)
-=======
       sessionResults(sessionId).operatorResults.values.count(p => p.getResult.nonEmpty)
->>>>>>> 932ae124
     if (operatorWithResult == 0) {
       return ResultDownloadResponse(
         request.downloadType,
@@ -77,15 +73,9 @@
     // TODO: currently only accept the tuple as input
     val results: List[Tuple] =
       sessionResults(sessionId).operatorResults.values
-<<<<<<< HEAD
-        .find(p => p.getSnapshot.nonEmpty)
-        .get
-        .getSnapshot
-=======
         .find(p => p.getResult.nonEmpty)
         .get
         .getResult
->>>>>>> 932ae124
         .map(iTuple => iTuple.asInstanceOf[Tuple])
     val schema = getSchema(results.head)
 
