package edu.uci.ics.amber.engine.architecture.messaginglayer

import com.typesafe.scalalogging.LazyLogging
import edu.uci.ics.amber.engine.architecture.messaginglayer.ControlInputPort.WorkflowControlMessage
import edu.uci.ics.amber.engine.architecture.worker.WorkerStatistics
import edu.uci.ics.amber.engine.architecture.worker.promisehandlers.QueryStatisticsHandler.QueryStatistics
import edu.uci.ics.amber.engine.common.WorkflowLogger
import edu.uci.ics.amber.engine.common.ambermessage.{
  ControlPayload,
  WorkflowFIFOMessage,
  WorkflowMessage
}
import edu.uci.ics.amber.engine.common.rpc.AsyncRPCClient.{ControlInvocation, ReturnPayload}
import edu.uci.ics.amber.engine.common.rpc.{AsyncRPCClient, AsyncRPCServer}
import edu.uci.ics.amber.engine.common.virtualidentity.{ActorVirtualIdentity, VirtualIdentity}
import edu.uci.ics.amber.error.WorkflowRuntimeError

import scala.collection.mutable

object ControlInputPort {
  final case class WorkflowControlMessage(
      from: VirtualIdentity,
      sequenceNumber: Long,
      payload: ControlPayload
<<<<<<< HEAD
  ) extends WorkflowFIFOMessage
      with MainLogElement
=======
  ) extends WorkflowMessage
>>>>>>> 981e262e
}

class ControlInputPort(
    logger: WorkflowLogger,
    asyncRPCClient: AsyncRPCClient,
    asyncRPCServer: AsyncRPCServer
) {

  private val idToOrderingEnforcers =
    new mutable.AnyRefMap[VirtualIdentity, OrderingEnforcer[ControlPayload]]()

  def handleControlMessage(msg: WorkflowControlMessage): Unit = {
    OrderingEnforcer.reorderMessage(
      idToOrderingEnforcers,
      msg.from,
      msg.sequenceNumber,
      msg.payload
    ) match {
      case Some(iterable) =>
        iterable.foreach {
          case call: ControlInvocation =>
            processControlInvocation(call, msg.from)
          case ret: ReturnPayload =>
            processReturnPayload(ret, msg.from)
          case other =>
            logger.logError(
              WorkflowRuntimeError(
                s"unhandled control message: $other",
                "ControlInputPort",
                Map.empty
              )
            )
        }
      case None =>
        // discard duplicate
        logger.logInfo(s"receive duplicated: ${msg.payload} from ${msg.from}")
    }
  }

  @inline
  def processControlInvocation(invocation: ControlInvocation, from: VirtualIdentity): Unit = {
    assert(from.isInstanceOf[ActorVirtualIdentity])
    asyncRPCServer.logControlInvocation(invocation, from)
    asyncRPCServer.receive(invocation, from.asInstanceOf[ActorVirtualIdentity])
  }

  @inline
  def processReturnPayload(ret: ReturnPayload, from: VirtualIdentity): Unit = {
    asyncRPCClient.logControlReply(ret, from)
    asyncRPCClient.fulfillPromise(ret)
  }

}<|MERGE_RESOLUTION|>--- conflicted
+++ resolved
@@ -22,12 +22,8 @@
       from: VirtualIdentity,
       sequenceNumber: Long,
       payload: ControlPayload
-<<<<<<< HEAD
   ) extends WorkflowFIFOMessage
       with MainLogElement
-=======
-  ) extends WorkflowMessage
->>>>>>> 981e262e
 }
 
 class ControlInputPort(
