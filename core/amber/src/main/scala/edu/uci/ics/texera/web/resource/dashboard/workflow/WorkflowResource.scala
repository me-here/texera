package edu.uci.ics.texera.web.resource.dashboard.workflow

import com.fasterxml.jackson.databind.ObjectMapper
import com.flipkart.zjsonpatch.JsonDiff
import edu.uci.ics.texera.web.SqlServer
import edu.uci.ics.texera.web.auth.SessionUser
import edu.uci.ics.texera.web.model.jooq.generated.Tables.{
  USER,
  WORKFLOW,
  WORKFLOW_OF_USER,
  WORKFLOW_USER_ACCESS
}
import edu.uci.ics.texera.web.model.jooq.generated.tables.daos.{
  WorkflowDao,
  WorkflowOfUserDao,
  WorkflowUserAccessDao,
  WorkflowVersionDao
}
import edu.uci.ics.texera.web.model.jooq.generated.tables.pojos._
import edu.uci.ics.texera.web.resource.dashboard.workflow.WorkflowAccessResource.{
  WorkflowAccess,
  toAccessLevel
}
import edu.uci.ics.texera.web.resource.dashboard.workflow.WorkflowResource.{
  DashboardWorkflowEntry,
  context,
  insertWorkflow,
  workflowDao,
  workflowOfUserExists,
  workflowVersionDao
}
import io.dropwizard.auth.Auth
import org.jooq.types.UInteger

import javax.annotation.security.PermitAll
import javax.ws.rs._
import javax.ws.rs.core.MediaType
import scala.collection.convert.ImplicitConversions.`collection AsScalaIterable`

/**
  * This file handles various request related to saved-workflows.
  * It sends mysql queries to the MysqlDB regarding the UserWorkflow Table
  * The details of UserWorkflowTable can be found in /core/scripts/sql/texera_ddl.sql
  */

object WorkflowResource {
  final private lazy val context = SqlServer.createDSLContext()
  final private val workflowDao = new WorkflowDao(context.configuration)
  final private val workflowVersionDao = new WorkflowVersionDao(context.configuration)
  final private val workflowOfUserDao = new WorkflowOfUserDao(
    context.configuration
  )
  final private val workflowUserAccessDao = new WorkflowUserAccessDao(
    context.configuration()
  )

  private def insertWorkflow(workflow: Workflow, user: User): Unit = {
    workflowDao.insert(workflow)
    workflowOfUserDao.insert(new WorkflowOfUser(user.getUid, workflow.getWid))
    workflowUserAccessDao.insert(
      new WorkflowUserAccess(
        user.getUid,
        workflow.getWid,
        true, // readPrivilege
        true // writePrivilege
      )
    )
  }

  private def workflowOfUserExists(wid: UInteger, uid: UInteger): Boolean = {
    workflowOfUserDao.existsById(
      context
        .newRecord(WORKFLOW_OF_USER.UID, WORKFLOW_OF_USER.WID)
        .values(uid, wid)
    )
  }

  case class DashboardWorkflowEntry(
      isOwner: Boolean,
      accessLevel: String,
      ownerName: String,
      workflow: Workflow
  )

}

@PermitAll
@Path("/workflow")
@Produces(Array(MediaType.APPLICATION_JSON))
class WorkflowResource {

  /**
    * This method returns the current in-session user's workflow list based on all workflows he/she has access to
    *
    * @return Workflow[]
    */

  @GET
  @Path("/list")
  def retrieveWorkflowsBySessionUser(
      @Auth sessionUser: SessionUser
  ): List[DashboardWorkflowEntry] = {
    val user = sessionUser.getUser
    val workflowEntries = context
      .select(
        WORKFLOW.WID,
        WORKFLOW.NAME,
        WORKFLOW.CREATION_TIME,
        WORKFLOW.LAST_MODIFIED_TIME,
        WORKFLOW_USER_ACCESS.READ_PRIVILEGE,
        WORKFLOW_USER_ACCESS.WRITE_PRIVILEGE,
        WORKFLOW_OF_USER.UID,
        USER.NAME
      )
      .from(WORKFLOW)
      .leftJoin(WORKFLOW_USER_ACCESS)
      .on(WORKFLOW_USER_ACCESS.WID.eq(WORKFLOW.WID))
      .leftJoin(WORKFLOW_OF_USER)
      .on(WORKFLOW_OF_USER.WID.eq(WORKFLOW.WID))
      .leftJoin(USER)
      .on(USER.UID.eq(WORKFLOW_OF_USER.UID))
      .where(WORKFLOW_USER_ACCESS.UID.eq(user.getUid))
      .fetch()
    workflowEntries
      .map(workflowRecord =>
        DashboardWorkflowEntry(
          workflowRecord.into(WORKFLOW_OF_USER).getUid.eq(user.getUid),
          toAccessLevel(
            workflowRecord.into(WORKFLOW_USER_ACCESS).into(classOf[WorkflowUserAccess])
          ).toString,
          workflowRecord.into(USER).getName,
          workflowRecord.into(WORKFLOW).into(classOf[Workflow])
        )
      )
      .toList

  }

  /**
    * This method handles the client request to get a specific workflow to be displayed in canvas
    * at current design, it only takes the workflowID and searches within the database for the matching workflow
    * for future design, it should also take userID as an parameter.
    *
    * @param wid     workflow id, which serves as the primary key in the UserWorkflow database
    * @return a json string representing an savedWorkflow
    */
  @GET
  @Path("/{wid}")
  def retrieveWorkflow(
      @PathParam("wid") wid: UInteger,
      @Auth sessionUser: SessionUser
  ): Workflow = {
    val user = sessionUser.getUser
    if (
      WorkflowAccessResource.hasNoWorkflowAccess(wid, user.getUid) ||
      WorkflowAccessResource.hasNoWorkflowAccessRecord(wid, user.getUid)
    ) {
      throw new ForbiddenException("No sufficient access privilege.")
    } else {
      workflowDao.fetchOneByWid(wid)
    }
  }

  /**
    * This method persists the workflow into database
    *
    * @param workflow , a workflow
    * @return Workflow, which contains the generated wid if not provided//
    *         TODO: divide into two endpoints -> one for new-workflow and one for updating existing workflow
    */
  @POST
  @Path("/persist")
  @Consumes(Array(MediaType.APPLICATION_JSON))
  def persistWorkflow(workflow: Workflow, @Auth sessionUser: SessionUser): Workflow = {
    val user = sessionUser.getUser
    if (workflowOfUserExists(workflow.getWid, user.getUid)) {

      // retrieve current workflow from DB
      val currentWorkflow = workflowDao.fetchOneByWid(workflow.getWid)
      // compute diff
      val mapper = new ObjectMapper()
      val patch = JsonDiff.asJson(
        mapper.readTree(workflow.getContent),
        mapper.readTree(currentWorkflow.getContent)
      )
      // if they are different
      if (!patch.isEmpty) {
        // write into DB both diff and updated version
        val workflowVersion = new WorkflowVersion()
        workflowVersion.setContent(patch.toString)
        workflowVersion.setWid(workflow.getWid)
        workflowVersionDao.insert(workflowVersion)
      }
      // current user reading
      workflowDao.update(workflow)
    } else {
      if (WorkflowAccessResource.hasNoWorkflowAccessRecord(workflow.getWid, user.getUid)) {
        // not owner and not access record --> new record
        insertWorkflow(workflow, user)

      } else if (WorkflowAccessResource.hasWriteAccess(workflow.getWid, user.getUid)) {
        // not owner but has write access
        workflowDao.update(workflow)
      } else {
        // not owner and no write access -> rejected
        throw new ForbiddenException("No sufficient access privilege.")
      }
    }
    workflowDao.fetchOneByWid(workflow.getWid)

  }

  /**
    * This method duplicates the target workflow, the new workflow name is appended with `_copy`
    *
    * @param workflow , a workflow to be duplicated
    * @return Workflow, which contains the generated wid if not provided
    */
  @POST
  @Path("/duplicate")
  @Consumes(Array(MediaType.APPLICATION_JSON))
  def duplicateWorkflow(
      workflow: Workflow,
      @Auth sessionUser: SessionUser
  ): DashboardWorkflowEntry = {
    val wid = workflow.getWid
    val user = sessionUser.getUser
    if (
      WorkflowAccessResource.hasNoWorkflowAccess(wid, user.getUid) ||
      WorkflowAccessResource.hasNoWorkflowAccessRecord(wid, user.getUid)
    ) {
      throw new ForbiddenException("No sufficient access privilege.")
    } else {
      val workflow: Workflow = workflowDao.fetchOneByWid(wid)
      workflow.getContent
      workflow.getName
      createWorkflow(
        new Workflow(workflow.getName + "_copy", null, workflow.getContent, null, null),
        sessionUser
      )

    }

  }

  /**
    * This method creates and insert a new workflow to database
    *
    * @param workflow , a workflow to be created
    * @return Workflow, which contains the generated wid if not provided
    */
  @POST
  @Path("/create")
  @Consumes(Array(MediaType.APPLICATION_JSON))
  @Produces(Array(MediaType.APPLICATION_JSON))
  def createWorkflow(workflow: Workflow, @Auth sessionUser: SessionUser): DashboardWorkflowEntry = {
    val user = sessionUser.getUser
    if (workflow.getWid != null) {
      throw new BadRequestException("Cannot create a new workflow with a provided id.")
    } else {
      insertWorkflow(workflow, user)
      DashboardWorkflowEntry(
        isOwner = true,
        WorkflowAccess.WRITE.toString,
        user.getName,
        workflowDao.fetchOneByWid(workflow.getWid)
      )
    }

  }

  /**
    * This method deletes the workflow from database
    *
    * @return Response, deleted - 200, not exists - 400
    */
  @DELETE
  @Path("/{wid}")
  def deleteWorkflow(@PathParam("wid") wid: UInteger, @Auth sessionUser: SessionUser): Unit = {
    val user = sessionUser.getUser
    if (workflowOfUserExists(wid, user.getUid)) {
      workflowDao.deleteById(wid)
    } else {
      throw new BadRequestException("The workflow does not exist.")
    }
  }

  /**
    * This method updates the name of a given workflow
    *
<<<<<<< HEAD
    * @param workflow the to be updated workflow
    * @return Response
    */
  @POST
  @Path("/update/name")
  @Consumes(Array(MediaType.APPLICATION_JSON))
  @Produces(Array(MediaType.APPLICATION_JSON))
  def updateWorkflowName(workflow: Workflow, @Auth sessionUser: SessionUser): Unit = {
    val user = sessionUser.getUser
    val wid = workflow.getWid
    if (!WorkflowAccessResource.hasWriteAccess(workflow.getWid, user.getUid)) {
=======
    * @return Response
    */
  @POST
  @Path("/update/name/{wid}/{workflowName}")
  @Consumes(Array(MediaType.APPLICATION_JSON))
  @Produces(Array(MediaType.APPLICATION_JSON))
  def updateWorkflowName(
      @PathParam("wid") wid: UInteger,
      @PathParam("workflowName") workflowName: String,
      @Auth sessionUser: SessionUser
  ): Unit = {
    val user = sessionUser.getUser
    if (!WorkflowAccessResource.hasWriteAccess(wid, user.getUid)) {
>>>>>>> 79dcec36
      throw new ForbiddenException("No sufficient access privilege.")
    } else if (!workflowOfUserExists(wid, user.getUid)) {
      throw new BadRequestException("The workflow does not exist.")
    } else {
<<<<<<< HEAD
      val userWorkflow = workflowDao.fetchOneByWid(wid);
      userWorkflow.setName(workflow.getName)
=======
      val userWorkflow = workflowDao.fetchOneByWid(wid)
      userWorkflow.setName(workflowName)
>>>>>>> 79dcec36
      workflowDao.update(userWorkflow)
    }
  }

}<|MERGE_RESOLUTION|>--- conflicted
+++ resolved
@@ -288,19 +288,6 @@
   /**
     * This method updates the name of a given workflow
     *
-<<<<<<< HEAD
-    * @param workflow the to be updated workflow
-    * @return Response
-    */
-  @POST
-  @Path("/update/name")
-  @Consumes(Array(MediaType.APPLICATION_JSON))
-  @Produces(Array(MediaType.APPLICATION_JSON))
-  def updateWorkflowName(workflow: Workflow, @Auth sessionUser: SessionUser): Unit = {
-    val user = sessionUser.getUser
-    val wid = workflow.getWid
-    if (!WorkflowAccessResource.hasWriteAccess(workflow.getWid, user.getUid)) {
-=======
     * @return Response
     */
   @POST
@@ -314,18 +301,12 @@
   ): Unit = {
     val user = sessionUser.getUser
     if (!WorkflowAccessResource.hasWriteAccess(wid, user.getUid)) {
->>>>>>> 79dcec36
       throw new ForbiddenException("No sufficient access privilege.")
     } else if (!workflowOfUserExists(wid, user.getUid)) {
       throw new BadRequestException("The workflow does not exist.")
     } else {
-<<<<<<< HEAD
-      val userWorkflow = workflowDao.fetchOneByWid(wid);
-      userWorkflow.setName(workflow.getName)
-=======
       val userWorkflow = workflowDao.fetchOneByWid(wid)
       userWorkflow.setName(workflowName)
->>>>>>> 79dcec36
       workflowDao.update(userWorkflow)
     }
   }
