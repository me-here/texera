--- conflicted
+++ resolved
@@ -6,13 +6,6 @@
 import edu.uci.ics.amber.engine.architecture.deploysemantics.deploystrategy.RoundRobinDeployment
 import edu.uci.ics.amber.engine.architecture.deploysemantics.layer.WorkerLayer
 import edu.uci.ics.amber.engine.common.Constants
-<<<<<<< HEAD
-import edu.uci.ics.amber.engine.common.tuple.ITuple
-import edu.uci.ics.amber.engine.common.virtualidentity.util.{makeLayer, toOperatorIdentity}
-import edu.uci.ics.amber.engine.common.virtualidentity.{ActorVirtualIdentity, LayerIdentity, LinkIdentity, OperatorIdentity}
-import edu.uci.ics.amber.engine.operators.OpExecConfig
-import edu.uci.ics.texera.workflow.common.tuple.Tuple
-=======
 import edu.uci.ics.amber.engine.common.virtualidentity.util.{makeLayer, toOperatorIdentity}
 import edu.uci.ics.amber.engine.common.virtualidentity.{
   ActorVirtualIdentity,
@@ -21,7 +14,6 @@
   OperatorIdentity
 }
 import edu.uci.ics.amber.engine.operators.OpExecConfig
->>>>>>> 67360c42
 import edu.uci.ics.texera.workflow.common.tuple.schema.OperatorSchemaInfo
 
 class HashJoinOpExecConfig[K](
@@ -51,11 +43,7 @@
     val buildLink = inputToOrdinalMapping.find(pair => pair._2 == 0).get._1
     buildTable = buildLink
     val probeLink = inputToOrdinalMapping.find(pair => pair._2 == 1).get._1
-<<<<<<< HEAD
     workflow.getSources(toOperatorIdentity(probeLink.from.get)).foreach { source =>
-=======
-    workflow.getSources(toOperatorIdentity(probeLink.from)).foreach { source =>
->>>>>>> 67360c42
       workflow.getOperator(source).topology.layers.head.startAfter(buildLink)
     }
     topology.layers.head.metadata = _ =>
@@ -69,20 +57,12 @@
 
   override def requiredShuffle: Boolean = true
 
-<<<<<<< HEAD
-  override def getShuffleHashFunction(layer: LayerIdentity): ITuple => Int = {
-    if (layer == buildTable.from.get) { t: ITuple =>
-      t.asInstanceOf[Tuple].getField(buildAttributeName).hashCode()
-    } else { t: ITuple =>
-      t.asInstanceOf[Tuple].getField(probeAttributeName).hashCode()
-=======
   override def getPartitionColumnIndices(layer: LayerIdentity): Array[Int] = {
     if (layer == buildTable.from.get) {
       Array(operatorSchemaInfo.inputSchemas(0).getIndex(buildAttributeName))
 
     } else {
       Array(operatorSchemaInfo.inputSchemas(1).getIndex(probeAttributeName))
->>>>>>> 67360c42
     }
   }
 
