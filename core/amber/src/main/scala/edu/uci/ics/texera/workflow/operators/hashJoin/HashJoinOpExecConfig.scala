--- conflicted
+++ resolved
@@ -60,21 +60,16 @@
 
   override def requiredShuffle: Boolean = true
 
-<<<<<<< HEAD
-  def getShuffleKey(layerTag: LayerTag): ITuple => String = {
-    if (layerTag == buildTableTag) { t: ITuple =>
+  def getShuffleKey(layer: LayerIdentity): ITuple => String = {
+    if (layer == buildTable.from) { t: ITuple =>
       t.asInstanceOf[Tuple].getField(buildAttributeName).asInstanceOf[String]
     } else { t: ITuple =>
       t.asInstanceOf[Tuple].getField(probeAttributeName).asInstanceOf[String]
     }
   }
 
-  override def getShuffleHashFunction(layerTag: LayerTag): ITuple => Int = {
-    if (layerTag == buildTableTag) { t: ITuple =>
-=======
   override def getShuffleHashFunction(layer: LayerIdentity): ITuple => Int = {
     if (layer == buildTable.from) { t: ITuple =>
->>>>>>> a472c7cd
       t.asInstanceOf[Tuple].getField(buildAttributeName).hashCode()
     } else { t: ITuple =>
       t.asInstanceOf[Tuple].getField(probeAttributeName).hashCode()
