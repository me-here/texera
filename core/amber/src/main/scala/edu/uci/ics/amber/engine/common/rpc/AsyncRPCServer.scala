package edu.uci.ics.amber.engine.common.rpc

import com.twitter.util.Future
import edu.uci.ics.amber.engine.architecture.messaginglayer.ControlOutputPort
import edu.uci.ics.amber.engine.architecture.worker.promisehandlers.QueryStatisticsHandler.QueryStatistics
import edu.uci.ics.amber.engine.common.WorkflowLogger
import edu.uci.ics.amber.engine.common.rpc.AsyncRPCClient.{
  noReplyNeeded,
  ControlInvocation,
  ReturnPayload
}
import edu.uci.ics.amber.engine.common.rpc.AsyncRPCServer.ControlCommand
import edu.uci.ics.amber.engine.common.virtualidentity.ActorVirtualIdentity

/** Motivation of having a separate module to handle control messages as RPCs:
  * In the old design, every control message and its response are handled by
  * message passing. That means developers need to manually send response back
  * and write proper handlers on the sender side.
  * Writing control messages becomes tedious if we use this way.
  *
  * So we want to implement rpc model on top of message passing.
  * rpc (request-response)
  * remote.callFunctionX().then(response => {
  * })
  * user-api: promise
  *
  * goal: request-response model with multiplexing
  * client: initiate request
  * (web browser, actor that invoke control command)
  * server: handle request, return response
  * (web server, actor that handles control command)
  */
object AsyncRPCServer {

  trait ControlCommand[T]

  final case class CommandCompleted()

}

class AsyncRPCServer(controlOutputPort: ControlOutputPort, logger: WorkflowLogger) {

  // all handlers
  protected var handlers: PartialFunction[(ControlCommand[_], ActorVirtualIdentity), Future[_]] =
    PartialFunction.empty

  // note that register handler allows multiple handlers for a control message and uses the latest handler.
  def registerHandler(
      newHandler: PartialFunction[(ControlCommand[_], ActorVirtualIdentity), Future[_]]
  ): Unit = {
    handlers =
      newHandler orElse handlers

  }

  def receive(control: ControlInvocation, senderID: ActorVirtualIdentity): Unit = {
    try {
      execute((control.command, senderID)) match {
        case f: Future[_] =>
          // user's code returns a future
          // the result should be returned after the future is resolved.
          f.onSuccess { ret =>
            returnResult(senderID, control.commandID, ret)
          }
          f.onFailure { err =>
            returnResult(senderID, control.commandID, err)
          }
      }
    } catch {
      case e: Throwable =>
        // if error occurs, return it to the sender.
        returnResult(senderID, control.commandID, e)
        throw e
    }
  }

  def execute(cmd: (ControlCommand[_], ActorVirtualIdentity)): Future[_] = {
    handlers(cmd)
  }

<<<<<<< HEAD
  @inline
  private def returnResult(sender: ActorVirtualIdentity, id: Long, ret: Any): Unit = {
    if (noReplyNeeded(id)) {
      return
    }
    controlOutputPort.sendTo(sender, ReturnPayload(id, ret))
  }

=======
>>>>>>> 67360c42
  def logControlInvocation(call: ControlInvocation, sender: ActorVirtualIdentity): Unit = {
    if (call.commandID == AsyncRPCClient.IgnoreReplyAndDoNotLog) {
      return
    }
    if (call.command.isInstanceOf[QueryStatistics]) {
      return
    }
    logger.logInfo(
      s"receive command: ${call.command} from ${sender.toString} (controlID: ${call.commandID})"
    )
  }

  @inline
  private def returnResult(sender: ActorVirtualIdentity, id: Long, ret: Any): Unit = {
    if (noReplyNeeded(id)) {
      return
    }
    controlOutputPort.sendTo(sender, ReturnPayload(id, ret))
  }

}<|MERGE_RESOLUTION|>--- conflicted
+++ resolved
@@ -78,17 +78,6 @@
     handlers(cmd)
   }
 
-<<<<<<< HEAD
-  @inline
-  private def returnResult(sender: ActorVirtualIdentity, id: Long, ret: Any): Unit = {
-    if (noReplyNeeded(id)) {
-      return
-    }
-    controlOutputPort.sendTo(sender, ReturnPayload(id, ret))
-  }
-
-=======
->>>>>>> 67360c42
   def logControlInvocation(call: ControlInvocation, sender: ActorVirtualIdentity): Unit = {
     if (call.commandID == AsyncRPCClient.IgnoreReplyAndDoNotLog) {
       return
