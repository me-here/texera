package edu.uci.ics.texera.workflow.operators.sink

import edu.uci.ics.amber.engine.common.ambertag.OperatorIdentifier
import edu.uci.ics.amber.engine.common.tuple.ITuple
import edu.uci.ics.amber.engine.common.virtualidentity.LinkIdentity
import edu.uci.ics.amber.engine.common.{ITupleSinkOperatorExecutor, InputExhausted}

import scala.collection.mutable

class SimpleSinkOpExec extends ITupleSinkOperatorExecutor {

  val results: mutable.MutableList[ITuple] = mutable.MutableList()

  def getResultTuples(): Array[ITuple] = {
    results.toArray
  }

  override def open(): Unit = {}

  override def close(): Unit = {}

  override def processTuple(
      tuple: Either[ITuple, InputExhausted],
<<<<<<< HEAD
      input: OperatorIdentifier
=======
      input: LinkIdentity
>>>>>>> a472c7cd
  ): scala.Iterator[ITuple] = {
    tuple match {
      case Left(t) =>
        this.results += t
        Iterator()
      case Right(_) =>
        Iterator()
    }
  }

}<|MERGE_RESOLUTION|>--- conflicted
+++ resolved
@@ -1,6 +1,5 @@
 package edu.uci.ics.texera.workflow.operators.sink
 
-import edu.uci.ics.amber.engine.common.ambertag.OperatorIdentifier
 import edu.uci.ics.amber.engine.common.tuple.ITuple
 import edu.uci.ics.amber.engine.common.virtualidentity.LinkIdentity
 import edu.uci.ics.amber.engine.common.{ITupleSinkOperatorExecutor, InputExhausted}
@@ -21,11 +20,7 @@
 
   override def processTuple(
       tuple: Either[ITuple, InputExhausted],
-<<<<<<< HEAD
-      input: OperatorIdentifier
-=======
       input: LinkIdentity
->>>>>>> a472c7cd
   ): scala.Iterator[ITuple] = {
     tuple match {
       case Left(t) =>
