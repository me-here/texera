package edu.uci.ics.texera.workflow.operators.visualization.wordCloud;

import edu.uci.ics.amber.engine.common.InputExhausted;
<<<<<<< HEAD
import edu.uci.ics.amber.engine.common.ambertag.OperatorIdentifier;
=======
import edu.uci.ics.amber.engine.common.virtualidentity.LinkIdentity;
>>>>>>> a472c7cd
import edu.uci.ics.texera.workflow.common.operators.OperatorExecutor;
import edu.uci.ics.texera.workflow.common.tuple.Tuple;
import edu.uci.ics.texera.workflow.common.tuple.schema.Attribute;
import edu.uci.ics.texera.workflow.common.tuple.schema.AttributeType;
import edu.uci.ics.texera.workflow.common.tuple.schema.Schema;
import org.apache.curator.shaded.com.google.common.collect.Iterators;
import scala.collection.Iterator;
import scala.collection.JavaConverters;
import scala.util.Either;

import java.util.*;

/**
 * Merge word count maps into a single map (termFreqMap), calculate the size of each token based on its count, and
 * output as tuples of (word, size).
 * @author Mingji Han, Xiaozhen Liu
 *
 */
public class WordCloudOpFinalExec implements OperatorExecutor {
    private final int MAX_FONT_SIZE = 200;
    private final int MIN_FONT_SIZE = 50;
    private HashMap<String, Integer> termFreqMap;
    private static final Schema resultSchema = Schema.newBuilder().add(
            new Attribute("word", AttributeType.STRING),
            new Attribute("size", AttributeType.INTEGER)
    ).build();

    @Override
    public void open() {
        this.termFreqMap = new HashMap<>();
    }

    @Override
    public void close() {
        termFreqMap = null;
    }

    @Override
    public String getParam(String query) {
        return null;
    }

    @Override
<<<<<<< HEAD
    public Iterator<Tuple> processTexeraTuple(Either<Tuple, InputExhausted> tuple, OperatorIdentifier input) {
=======
    public Iterator<Tuple> processTexeraTuple(Either<Tuple, InputExhausted> tuple, LinkIdentity input) {
>>>>>>> a472c7cd
       if(tuple.isLeft()) {
           String term = tuple.left().get().getString(0);
           int frequency = tuple.left().get().getInt(1);
           termFreqMap.put(term, termFreqMap.get(term)==null ? frequency : termFreqMap.get(term) + frequency);
           return JavaConverters.asScalaIterator(Iterators.emptyIterator());
       }
       else {
           double minValue = Double.MAX_VALUE;
           double maxValue = Double.MIN_VALUE;

           for (Map.Entry<String, Integer> e : termFreqMap.entrySet()) {
               int frequency = e.getValue();
               minValue = Math.min(minValue, frequency);
               maxValue = Math.max(maxValue, frequency);
           }
           // normalize the font size for wordcloud js
           // https://github.com/timdream/wordcloud2.js/issues/53
           List<Tuple> termFreqTuples = new ArrayList<>();
           for (Map.Entry<String, Integer> e : termFreqMap.entrySet()) {
               termFreqTuples.add(Tuple.newBuilder().add(
                       resultSchema,
                       Arrays.asList(
                               e.getKey(),
                               (int) ((e.getValue() - minValue) / (maxValue - minValue) *
                                       (this.MAX_FONT_SIZE - this.MIN_FONT_SIZE) + this.MIN_FONT_SIZE)
                       )
               ).build());
           }
           return JavaConverters.asScalaIterator(termFreqTuples.iterator());
       }
    }
}<|MERGE_RESOLUTION|>--- conflicted
+++ resolved
@@ -1,11 +1,7 @@
 package edu.uci.ics.texera.workflow.operators.visualization.wordCloud;
 
 import edu.uci.ics.amber.engine.common.InputExhausted;
-<<<<<<< HEAD
-import edu.uci.ics.amber.engine.common.ambertag.OperatorIdentifier;
-=======
 import edu.uci.ics.amber.engine.common.virtualidentity.LinkIdentity;
->>>>>>> a472c7cd
 import edu.uci.ics.texera.workflow.common.operators.OperatorExecutor;
 import edu.uci.ics.texera.workflow.common.tuple.Tuple;
 import edu.uci.ics.texera.workflow.common.tuple.schema.Attribute;
@@ -49,11 +45,7 @@
     }
 
     @Override
-<<<<<<< HEAD
-    public Iterator<Tuple> processTexeraTuple(Either<Tuple, InputExhausted> tuple, OperatorIdentifier input) {
-=======
     public Iterator<Tuple> processTexeraTuple(Either<Tuple, InputExhausted> tuple, LinkIdentity input) {
->>>>>>> a472c7cd
        if(tuple.isLeft()) {
            String term = tuple.left().get().getString(0);
            int frequency = tuple.left().get().getInt(1);
