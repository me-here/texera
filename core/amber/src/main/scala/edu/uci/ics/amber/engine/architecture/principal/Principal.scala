package edu.uci.ics.amber.engine.architecture.principal

import akka.actor.{ActorPath, ActorRef, Address, Cancellable, Props}
import akka.pattern.ask
import akka.util.Timeout
import com.google.common.base.Stopwatch
import com.softwaremill.macwire.wire
import edu.uci.ics.amber.clustering.ClusterListener.GetAvailableNodeAddresses
import edu.uci.ics.amber.engine.architecture.breakpoint.FaultedTuple
import edu.uci.ics.amber.engine.architecture.breakpoint.globalbreakpoint.GlobalBreakpoint
import edu.uci.ics.amber.engine.architecture.common.WorkflowActor
import edu.uci.ics.amber.engine.architecture.deploysemantics.layer.WorkerLayer
import edu.uci.ics.amber.engine.architecture.linksemantics.LinkStrategy
import edu.uci.ics.amber.engine.architecture.messaginglayer.NetworkSenderActor.RegisterActorRef
import edu.uci.ics.amber.engine.architecture.worker.{WorkerState, WorkerStatistics}
import edu.uci.ics.amber.engine.common.amberexception.WorkflowRuntimeException
import edu.uci.ics.amber.engine.common.ambermessage.ControlMessage._
import edu.uci.ics.amber.engine.common.ambermessage.ControllerMessage.ReportGlobalBreakpointTriggered
import edu.uci.ics.amber.engine.common.ambermessage.PrincipalMessage.{AssignBreakpoint, _}
import edu.uci.ics.amber.engine.common.ambermessage.StateMessage._
import edu.uci.ics.amber.engine.common.ambermessage.{PrincipalMessage, WorkerMessage}
import edu.uci.ics.amber.engine.common.ambertag.{AmberTag, LayerTag, WorkerTag}
import edu.uci.ics.amber.engine.common.promise.PromiseHandlerInitializer
import edu.uci.ics.amber.engine.common.tuple.ITuple
import edu.uci.ics.amber.engine.common.{
  AdvancedMessageSending,
  Constants,
  TableMetadata,
  WorkflowLogger
}
import edu.uci.ics.amber.engine.faulttolerance.recovery.RecoveryPacket
import edu.uci.ics.amber.engine.operators.OpExecConfig
import akka.actor.{
  Actor,
  ActorLogging,
  ActorPath,
  ActorRef,
  Address,
  Cancellable,
  PoisonPill,
  Props,
  Stash
}
import akka.event.LoggingAdapter
import akka.util.Timeout
import akka.pattern.after
import akka.pattern.ask
import com.google.common.base.Stopwatch
import com.softwaremill.macwire.wire
import edu.uci.ics.amber.engine.architecture.common.WorkflowActor
import edu.uci.ics.amber.engine.architecture.messaginglayer.NetworkSenderActor
import com.typesafe.scalalogging.{LazyLogging, Logger}
import edu.uci.ics.amber.engine.architecture.controller.ControllerEvent.ErrorOccurred
import edu.uci.ics.amber.engine.architecture.messaginglayer.NetworkSenderActor.RegisterActorRef
import edu.uci.ics.amber.engine.common.ambermessage.WorkerMessage.{
  ReportWorkerPartialCompleted,
  ReportedQueriedBreakpoint,
  ReportedTriggeredBreakpoints,
  Reset
}
import edu.uci.ics.amber.engine.common.ambertag.neo.VirtualIdentity.WorkerActorVirtualIdentity
import edu.uci.ics.amber.engine.common.promise.{PromiseHandlerInitializer, PromiseManager}
import edu.uci.ics.amber.error.WorkflowRuntimeError

import scala.collection.mutable
import scala.collection.mutable.ArrayBuffer
import scala.concurrent.duration._
import scala.concurrent.{Await, ExecutionContext}

object Principal {
  def props(metadata: OpExecConfig): Props = Props(new Principal(metadata))
}

class Principal(val metadata: OpExecConfig)
    extends WorkflowActor(WorkerActorVirtualIdentity(metadata.tag.getGlobalIdentity)) {
  implicit val ec: ExecutionContext = context.dispatcher
  implicit val timeout: Timeout = 5.seconds

  lazy val promiseHandlerInitializer = wire[PromiseHandlerInitializer]

  private def errorLogAction(err: WorkflowRuntimeError): Unit = {
    context.parent ! LogErrorToFrontEnd(err)
  }
  val errorLogger = WorkflowLogger(s"Principal-${metadata.tag.getGlobalIdentity}-Logger")
  errorLogger.setErrorLogAction(errorLogAction)
  val tau: FiniteDuration = Constants.defaultTau
  var workerLayers: Array[WorkerLayer] = _
  var workerEdges: Array[LinkStrategy] = _
  // var layerDependencies: mutable.HashMap[String, mutable.HashSet[String]] = _
  var workerStateMap: mutable.AnyRefMap[ActorRef, WorkerState.Value] = _
  var workerStatisticsMap: mutable.AnyRefMap[ActorRef, WorkerStatistics] = _
  var workerSinkResultMap = new mutable.AnyRefMap[ActorRef, List[ITuple]]
  // var layerMetadata: Array[TableMetadata] = _
  var isUserPaused = false
  var globalBreakpoints = new mutable.AnyRefMap[String, GlobalBreakpoint]
  var periodicallyAskHandle: Cancellable = _
  var workersTriggeredBreakpoint: Iterable[ActorRef] = _
  var layerCompletedCounter: mutable.HashMap[LayerTag, Int] = _
  val timer = Stopwatch.createUnstarted();
  val stage1Timer = Stopwatch.createUnstarted();
  val stage2Timer = Stopwatch.createUnstarted();
  var receivedRecoveryInformation = new mutable.HashMap[AmberTag, (Long, Long)]()
  val receivedTuples = new mutable.ArrayBuffer[(ITuple, ActorPath)]()

  def allWorkerStates: Iterable[WorkerState.Value] = workerStateMap.values
  def allWorkers: Iterable[ActorRef] = workerStateMap.keys
  def unCompletedWorkerStates: Iterable[WorkerState.Value] =
    workerStateMap.filter(x => x._2 != WorkerState.Completed).values
  def unCompletedWorkers: Iterable[ActorRef] =
    workerStateMap.filter(x => x._2 != WorkerState.Completed).keys
  def availableNodes: Array[Address] =
    Await
      .result(context.actorSelection("/user/cluster-info") ? GetAvailableNodeAddresses, 5.seconds)
      .asInstanceOf[Array[Address]]

  private def setWorkerStatistics(worker: ActorRef, workerStatistics: WorkerStatistics): Unit = {
    workerStatisticsMap.update(worker, workerStatistics)
  }

  // the input count is the sum of the input counts of the first-layer actors
//  private def aggregateWorkerInputRowCount(): Long = {
//    workerStatisticsMap
//      .filter(e => workerLayers.head.layer.contains(e._1))
//      .map(e => e._2.inputRowCount)
//      .sum
//  }

  // the output count is the sum of the output counts of the last-layer actors
//  private def aggregateWorkerOutputRowCount(): Long = {
//    workerStatisticsMap
//      .filter(e => workerLayers.last.layer.contains(e._1))
//      .map(e => e._2.outputRowCount)
//      .sum
//  }

  // the output count is the sum of the output counts of the last-layer actors
  private def aggregateWorkerOutputResults(): Option[List[ITuple]] = {
    val allEmpty = workerStatisticsMap
      .filter(e => workerLayers.last.layer.contains(e._1))
      .forall(e => e._2.outputResults.isEmpty)
    if (allEmpty) {
      Option.empty
    } else {
      Option.apply(workerStatisticsMap
        .filter(e => workerLayers.last.layer.contains(e._1))
        .map(e => e._2.outputResults)
        .filter(r => r.isDefined).flatMap(r => r.get).toList)
    }
  }

  private def setWorkerState(worker: ActorRef, state: WorkerState.Value): Boolean = {
    workerStateMap(worker) = state
    true
  }

  final def whenAllUncompletedWorkersBecome(state: WorkerState.Value): Boolean =
    unCompletedWorkerStates.forall(_ == state)
  final def whenAllWorkersCompleted: Boolean = allWorkerStates.forall(_ == WorkerState.Completed)
  final def safeRemoveAskHandle(): Unit = {
    if (periodicallyAskHandle != null) {
      periodicallyAskHandle.cancel()
      periodicallyAskHandle = null
    }
  }

  final def resetAll(): Unit = {
    workerLayers = null
    workerEdges = null
    //layerDependencies = null
    workerStateMap = null
    //layerMetadata = null
    isUserPaused = false
    safeRemoveAskHandle()
    periodicallyAskHandle = null
    workersTriggeredBreakpoint = null
    layerCompletedCounter = null
    globalBreakpoints.foreach(_._2.reset())
    timer.reset()
    stage1Timer.reset()
    stage2Timer.reset()
    context.become(receive)
  }

  final def ready: Receive = {
<<<<<<< HEAD
    case RecoveryPacket(amberTag, seq1, seq2) =>
      receivedRecoveryInformation(amberTag) = (seq1, seq2)
    case Start =>
      sender ! Ack
      allWorkers.foreach(worker =>
        AdvancedMessageSending.nonBlockingAskWithRetry(worker, Start, 10, 0)
      )
    case WorkerMessage.ReportState(state) =>
      setWorkerState(sender, state)
      state match {
        case WorkerState.Running =>
          context.parent ! ReportState(PrincipalState.Running)
          context.become(running)
          timer.start()
          stage1Timer.start()
          unstashAll()
        case WorkerState.Paused =>
          if (whenAllUncompletedWorkersBecome(WorkerState.Paused)) {
            safeRemoveAskHandle()
            context.parent ! ReportState(PrincipalState.Paused)
            context.become(paused)
            unstashAll()
          }
        case _ => //throw new AmberException("Invalid worker state received!")
      }
    case WorkerMessage.ReportStatistics(statistics) =>
      setWorkerStatistics(sender, statistics)
      context.parent ! PrincipalMessage.ReportStatistics(
        PrincipalStatistics(
          PrincipalState.Ready,
          aggregateWorkerInputRowCount(),
          aggregateWorkerOutputRowCount(),
          aggregateWorkerOutputResults()
=======
    routeActorRefRelatedMessages orElse [Any, Unit] {
      case RecoveryPacket(amberTag, seq1, seq2) =>
        receivedRecoveryInformation(amberTag) = (seq1, seq2)
      case Start =>
      //      sender ! Ack
      //      allWorkers.foreach(worker =>
      //        AdvancedMessageSending.nonBlockingAskWithRetry(worker, Start, 10, 0)
      //      )
      case WorkerMessage.ReportState(state) =>
      //      setWorkerState(sender, state)
      //      state match {
      //        case WorkerState.Running =>
      //          context.parent ! ReportState(PrincipalState.Running)
      //          context.become(running)
      //          timer.start()
      //          stage1Timer.start()
      //          unstashAll()
      //        case WorkerState.Paused =>
      //          if (whenAllUncompletedWorkersBecome(WorkerState.Paused)) {
      //            safeRemoveAskHandle()
      //            context.parent ! ReportState(PrincipalState.Paused)
      //            context.become(paused)
      //            unstashAll()
      //          }
      //        case _ => //throw new AmberException("Invalid worker state received!")
      //      }
      case WorkerMessage.ReportStatistics(statistics) =>
      //      setWorkerStatistics(sender, statistics)
      //      context.parent ! PrincipalMessage.ReportStatistics(
      //        PrincipalStatistics(
      //          PrincipalState.Ready,
      //          aggregateWorkerInputRowCount(),
      //          aggregateWorkerOutputRowCount()
      //        )
      //      )
      case StashOutput =>
        sender ! Ack
        allWorkers.foreach(worker =>
          AdvancedMessageSending.nonBlockingAskWithRetry(worker, StashOutput, 10, 0)
>>>>>>> 10dfc4dc
        )
      case ReleaseOutput =>
        sender ! Ack
        allWorkers.foreach(worker =>
          AdvancedMessageSending.nonBlockingAskWithRetry(worker, ReleaseOutput, 10, 0)
        )
      case GetInputLayer  => sender ! workerLayers.head.clone()
      case GetOutputLayer => sender ! workerLayers.last.clone()
      case QueryState     => sender ! ReportState(PrincipalState.Ready)
      case QueryStatistics =>
        this.allWorkers.foreach(worker => worker ! QueryStatistics)
      case Resume => context.parent ! ReportState(PrincipalState.Ready)
      case AssignBreakpoint(breakpoint) =>
        globalBreakpoints(breakpoint.id) = breakpoint
        metadata.assignBreakpoint(workerLayers, workerStateMap, breakpoint)
        sender ! Ack
      case Pause =>
        allWorkers.foreach(worker => worker ! Pause)
        safeRemoveAskHandle()
        periodicallyAskHandle =
          context.system.scheduler.schedule(0.milliseconds, 30.seconds, self, EnforceStateCheck)
        context.become(pausing)
        unstashAll()
      case msg => stash()
    }
  }

  final def running: Receive = {
    case RecoveryPacket(amberTag, seq1, seq2) =>
      receivedRecoveryInformation(amberTag) = (seq1, seq2)
    case WorkerMessage.ReportState(state) =>
//      log.info("running: " + sender + " to " + state)
//      if (setWorkerState(sender, state)) {
//        state match {
//          case WorkerState.LocalBreakpointTriggered =>
//            if (whenAllUncompletedWorkersBecome(WorkerState.LocalBreakpointTriggered)) {
//              //only one worker and it triggered breakpoint
//              safeRemoveAskHandle()
//              periodicallyAskHandle = context.system.scheduler.schedule(
//                0.milliseconds,
//                30.seconds,
//                self,
//                EnforceStateCheck
//              )
//              workersTriggeredBreakpoint = allWorkers
//              context.parent ! ReportState(PrincipalState.CollectingBreakpoints)
//              context.become(collectingBreakpoints)
//            } else {
//              //no tau involved since we know a very small tau works best
//              if (!stage2Timer.isRunning) {
//                stage2Timer.start()
//              }
//              if (stage1Timer.isRunning) {
//                stage1Timer.stop()
//              }
//              context.system.scheduler
//                .scheduleOnce(tau, () => unCompletedWorkers.foreach(worker => worker ! Pause))
//              safeRemoveAskHandle()
//              periodicallyAskHandle =
//                context.system.scheduler.schedule(30.seconds, 30.seconds, self, EnforceStateCheck)
//              context.become(pausing)
//              unstashAll()
//            }
//          case WorkerState.Paused =>
//            if (whenAllWorkersCompleted) {
//              safeRemoveAskHandle()
//              context.parent ! ReportState(PrincipalState.Completed)
//              context.become(completed)
//              unstashAll()
//            } else if (whenAllUncompletedWorkersBecome(WorkerState.Paused)) {
//              safeRemoveAskHandle()
//              context.parent ! ReportState(PrincipalState.Paused)
//              context.become(paused)
//              unstashAll()
//            } else if (
//              unCompletedWorkerStates
//                .forall(x => x == WorkerState.Paused || x == WorkerState.LocalBreakpointTriggered)
//            ) {
//              workersTriggeredBreakpoint =
//                workerStateMap.filter(_._2 == WorkerState.LocalBreakpointTriggered).keys
//              safeRemoveAskHandle()
//              periodicallyAskHandle = context.system.scheduler.schedule(
//                1.milliseconds,
//                30.seconds,
//                self,
//                EnforceStateCheck
//              )
//              context.parent ! ReportState(PrincipalState.CollectingBreakpoints)
//              context.become(collectingBreakpoints)
//              unstashAll()
//            }
//          case WorkerState.Completed =>
//            if (whenAllWorkersCompleted) {
//              if (timer.isRunning) {
//                timer.stop()
//              }
//              log.info(metadata.tag.toString + " completed! Time Elapsed: " + timer.toString())
//              context.parent ! ReportState(PrincipalState.Completed)
//              context.become(completed)
//              unstashAll()
//            }
//          case _ => //skip others for now
//        }
//      }
    case WorkerMessage.ReportStatistics(statistics) =>
<<<<<<< HEAD
      setWorkerStatistics(sender, statistics)
      context.parent ! PrincipalMessage.ReportStatistics(
        PrincipalStatistics(
          PrincipalState.Running,
          aggregateWorkerInputRowCount(),
          aggregateWorkerOutputRowCount(),
          aggregateWorkerOutputResults()
        )
      )
=======
//      setWorkerStatistics(sender, statistics)
//      context.parent ! PrincipalMessage.ReportStatistics(
//        PrincipalStatistics(
//          PrincipalState.Running,
//          aggregateWorkerInputRowCount(),
//          aggregateWorkerOutputRowCount()
//        )
//      )
>>>>>>> 10dfc4dc
    case Pause =>
    //single point pause: pause itself
//      if (sender != self) {
//        isUserPaused = true
//      }
//      allWorkers.foreach(worker => worker ! Pause)
//      safeRemoveAskHandle()
//      periodicallyAskHandle =
//        context.system.scheduler.schedule(30.seconds, 30.seconds, self, EnforceStateCheck)
//      context.become(pausing)
//      unstashAll()
    case ReportWorkerPartialCompleted(worker, layer) =>
//      sender ! Ack
//      AdvancedMessageSending.nonBlockingAskWithRetry(
//        context.parent,
//        ReportPrincipalPartialCompleted(worker, layer),
//        10,
//        0
//      )
//      if (layerCompletedCounter.contains(layer)) {
//        layerCompletedCounter(layer) -= 1
//        if (layerCompletedCounter(layer) == 0) {
//          layerCompletedCounter -= layer
//          AdvancedMessageSending.nonBlockingAskWithRetry(
//            context.parent,
//            ReportPrincipalPartialCompleted(metadata.tag, layer),
//            10,
//            0
//          )
//        }
//      }
    case StashOutput =>
      sender ! Ack
      allWorkers.foreach(worker =>
        AdvancedMessageSending.nonBlockingAskWithRetry(worker, StashOutput, 10, 0)
      )
    case ReleaseOutput =>
//      sender ! Ack
//      allWorkers.foreach(worker =>
//        AdvancedMessageSending.nonBlockingAskWithRetry(worker, ReleaseOutput, 10, 0)
//      )
    case GetInputLayer  => sender ! workerLayers.head.clone()
    case GetOutputLayer => sender ! workerLayers.last.clone()
    case Resume         => context.parent ! ReportState(PrincipalState.Running)
    case QueryState     => sender ! ReportState(PrincipalState.Running)
    case QueryStatistics =>
      this.allWorkers.foreach(worker => worker ! QueryStatistics)
    case msg =>
      //log.info("stashing: "+ msg)
      stash()
  }

//  final lazy val allowedStatesOnPausing: Set[WorkerState.Value] =
//    Set(WorkerState.Completed, WorkerState.Paused, WorkerState.LocalBreakpointTriggered)

  final def pausing: Receive = {
    routeActorRefRelatedMessages orElse [Any, Unit] {
      case RecoveryPacket(amberTag, seq1, seq2) =>
        receivedRecoveryInformation(amberTag) = (seq1, seq2)
      case EnforceStateCheck =>
      //      for ((k, v) <- workerStateMap) {
      //        if (!allowedStatesOnPausing.contains(v)) {
      //          k ! QueryState
      //        }
      //      }
      case reportCurrentTuple: WorkerMessage.ReportCurrentProcessingTuple =>
      //      receivedTuples.append((reportCurrentTuple.tuple, reportCurrentTuple.workerID))
      case WorkerMessage.ReportState(state) =>
      //      log.info("pausing: " + sender + " to " + state)
      //      if (setWorkerState(sender, state)) {
      //        if (whenAllWorkersCompleted) {
      //          safeRemoveAskHandle()
      //          context.parent ! ReportState(PrincipalState.Completed)
      //          context.become(completed)
      //          unstashAll()
      //        } else if (whenAllUncompletedWorkersBecome(WorkerState.Paused)) {
      //          safeRemoveAskHandle()
      //          context.parent ! ReportCurrentProcessingTuple(
      //            this.metadata.tag.operator,
      //            receivedTuples.toArray
      //          )
      //          receivedTuples.clear()
      //          context.parent ! ReportState(PrincipalState.Paused)
      //          context.become(paused)
      //          unstashAll()
      //        } else if (
      //          unCompletedWorkerStates
      //            .forall(x => x == WorkerState.Paused || x == WorkerState.LocalBreakpointTriggered)
      //        ) {
      //          workersTriggeredBreakpoint =
      //            workerStateMap.filter(_._2 == WorkerState.LocalBreakpointTriggered).keys
      //          safeRemoveAskHandle()
      //          periodicallyAskHandle =
      //            context.system.scheduler.schedule(1.milliseconds, 30.seconds, self, EnforceStateCheck)
      //          context.parent ! ReportState(PrincipalState.CollectingBreakpoints)
      //          context.become(collectingBreakpoints)
      //          unstashAll()
      //        }
      //      }
      case WorkerMessage.ReportStatistics(statistics) =>
      //      setWorkerStatistics(sender, statistics)
      //      context.parent ! PrincipalMessage.ReportStatistics(
      //        PrincipalStatistics(
      //          PrincipalState.Pausing,
      //          aggregateWorkerInputRowCount(),
      //          aggregateWorkerOutputRowCount()
      //        )
      //      )
      case QueryState => sender ! ReportState(PrincipalState.Pausing)
      case QueryStatistics =>
        this.allWorkers.foreach(worker => worker ! QueryStatistics)
      case Pause =>
        if (sender != self) {
          isUserPaused = true
        }
<<<<<<< HEAD
      }
    case WorkerMessage.ReportStatistics(statistics) =>
      setWorkerStatistics(sender, statistics)
      context.parent ! PrincipalMessage.ReportStatistics(
        PrincipalStatistics(
          PrincipalState.Pausing,
          aggregateWorkerInputRowCount(),
          aggregateWorkerOutputRowCount(),
          aggregateWorkerOutputResults()
        )
      )
    case QueryState => sender ! ReportState(PrincipalState.Pausing)
    case QueryStatistics =>
      this.allWorkers.foreach(worker => worker ! QueryStatistics)
    case Pause =>
      if (sender != self) {
        isUserPaused = true
      }
    case msg =>
      //log.info("stashing: "+ msg)
      stash()
=======
      case msg =>
        //log.info("stashing: "+ msg)
        stash()
    }
>>>>>>> 10dfc4dc
  }

  final def collectingBreakpoints: Receive = {
    routeActorRefRelatedMessages orElse [Any, Unit] {
      case RecoveryPacket(amberTag, seq1, seq2) =>
        receivedRecoveryInformation(amberTag) = (seq1, seq2)
      case EnforceStateCheck =>
      //      workersTriggeredBreakpoint.foreach(x => x ! QueryTriggeredBreakpoints) //query all
      case WorkerMessage.ReportState(state) =>
      //log.info("collecting: "+ sender +" to "+ state)
<<<<<<< HEAD
      if (setWorkerState(sender, state)) {
        if (unCompletedWorkerStates.forall(_ == WorkerState.Paused)) {
          //all breakpoint resolved, it's safe to report to controller and then Pause(on triggered, or user paused) else Resume
          val map = new mutable.HashMap[(ActorRef, FaultedTuple), ArrayBuffer[String]]
          for (i <- globalBreakpoints.values.filter(_.isTriggered)) {
            isUserPaused = true //upgrade pause
            i.report(map)
          }
          safeRemoveAskHandle()
          context.become(paused)
          unstashAll()
          if (!isUserPaused) {
            log.info("no global breakpoint triggered, continue")
            self ! Resume
          } else {
            context.parent ! ReportGlobalBreakpointTriggered(map, this.metadata.tag.operator)
            context.parent ! ReportState(PrincipalState.Paused)
            log.info(
              "user paused or global breakpoint triggered, pause. Stage1 cost = " + stage1Timer
                .toString() + " Stage2 cost =" + stage2Timer.toString()
            )
          }
          if (stage2Timer.isRunning) {
            stage2Timer.stop()
          }
          if (!stage1Timer.isRunning) {
            stage1Timer.start()
          }
        }
      }
    case WorkerMessage.ReportStatistics(statistics) =>
      setWorkerStatistics(sender, statistics)
      context.parent ! PrincipalMessage.ReportStatistics(
        PrincipalStatistics(
          PrincipalState.CollectingBreakpoints,
          aggregateWorkerInputRowCount(),
          aggregateWorkerOutputRowCount(),
          aggregateWorkerOutputResults()
        )
      )
    case ReportedTriggeredBreakpoints(bps) =>
      bps.foreach(x => {
        val bp = globalBreakpoints(x.id)
        bp.accept(sender, x)
        if (bp.needCollecting) {
          //is not fully collected
          bp.collect()
        } else if (bp.isRepartitionRequired) {
          //fully collected, but need repartition (e.g. count not reach target number)
          //OR need Reset
          metadata.assignBreakpoint(workerLayers, workerStateMap, bp)
        } else if (bp.isCompleted) {
          //fully collected and reach the target
          bp.remove()
        }
      })
    case ReportedQueriedBreakpoint(bp) =>
      val gbp = globalBreakpoints(bp.id)
      if (gbp.accept(sender, bp) && !gbp.needCollecting) {
        if (gbp.isRepartitionRequired) {
          //fully collected, but need repartition (count not reach target number)
          metadata.assignBreakpoint(workerLayers, workerStateMap, gbp)
        } else if (gbp.isCompleted) {
          //fully collected and reach the target
          gbp.remove()
=======
      //      if (setWorkerState(sender, state)) {
      //        if (unCompletedWorkerStates.forall(_ == WorkerState.Paused)) {
      ////all breakpoint resolved, it's safe to report to controller and then Pause(on triggered, or user paused) else Resume
      //          val map = new mutable.HashMap[(ActorRef, FaultedTuple), ArrayBuffer[String]]
      //          for (i <- globalBreakpoints.values.filter(_.isTriggered)) {
      //            isUserPaused = true //upgrade pause
      //            i.report(map)
      //          }
      //          safeRemoveAskHandle()
      //          context.become(paused)
      //          unstashAll()
      //          if (!isUserPaused) {
      //            log.info("no global breakpoint triggered, continue")
      //            self ! Resume
      //          } else {
      //            context.parent ! ReportGlobalBreakpointTriggered(map, this.metadata.tag.operator)
      //            context.parent ! ReportState(PrincipalState.Paused)
      //            log.info(
      //              "user paused or global breakpoint triggered, pause. Stage1 cost = " + stage1Timer
      //                .toString() + " Stage2 cost =" + stage2Timer.toString()
      //            )
      //          }
      //          if (stage2Timer.isRunning) {
      //            stage2Timer.stop()
      //          }
      //          if (!stage1Timer.isRunning) {
      //            stage1Timer.start()
      //          }
      //        }
      //      }
      case WorkerMessage.ReportStatistics(statistics) =>
      //      setWorkerStatistics(sender, statistics)
      //      context.parent ! PrincipalMessage.ReportStatistics(
      //        PrincipalStatistics(
      //          PrincipalState.CollectingBreakpoints,
      //          aggregateWorkerInputRowCount(),
      //          aggregateWorkerOutputRowCount()
      //        )
      //      )
      case ReportedTriggeredBreakpoints(bps) =>
      //      bps.foreach(x => {
      //        val bp = globalBreakpoints(x.id)
      //        bp.accept(sender, x)
      //        if (bp.needCollecting) {
      ////is not fully collected
      //          bp.collect()
      //        } else if (bp.isRepartitionRequired) {
      ////fully collected, but need repartition (e.g. count not reach target number)
      ////OR need Reset
      //          metadata.assignBreakpoint(workerLayers, workerStateMap, bp)
      //        } else if (bp.isCompleted) {
      ////fully collected and reach the target
      //          bp.remove()
      //        }
      //      })
      case ReportedQueriedBreakpoint(bp) =>
      //      val gbp = globalBreakpoints(bp.id)
      //      if (gbp.accept(sender, bp) && !gbp.needCollecting) {
      //        if (gbp.isRepartitionRequired) {
      ////fully collected, but need repartition (count not reach target number)
      //          metadata.assignBreakpoint(workerLayers, workerStateMap, gbp)
      //        } else if (gbp.isCompleted) {
      ////fully collected and reach the target
      //          gbp.remove()
      //        }
      //      }
      case GetInputLayer  => sender ! workerLayers.head.clone()
      case GetOutputLayer => sender ! workerLayers.last.clone()
      case Pause =>
        if (sender != self) {
          isUserPaused = true
>>>>>>> 10dfc4dc
        }
      case msg =>
        //log.info("stashing: "+ msg)
        stash()
    }
  }

//  final lazy val allowedStatesOnResuming: Set[WorkerState.Value] =
//    Set(WorkerState.Running, WorkerState.Ready, WorkerState.Completed)

  final def resuming: Receive = {
    routeActorRefRelatedMessages orElse [Any, Unit] {
      case RecoveryPacket(amberTag, seq1, seq2) =>
        receivedRecoveryInformation(amberTag) = (seq1, seq2)
      case EnforceStateCheck =>
      //for ((k, v) <- workerStateMap) {
      //  if (!allowedStatesOnResuming.contains(v)) {
      //    k ! QueryState
      //  }
      //}
      case WorkerMessage.ReportState(state) =>
      //log.info("resuming: "+ sender +" to "+ state)
<<<<<<< HEAD
      if (!allowedStatesOnResuming.contains(state)) {
        sender ! Resume
      } else if (setWorkerState(sender, state)) {
        if (whenAllWorkersCompleted) {
          safeRemoveAskHandle()
          context.parent ! ReportState(PrincipalState.Completed)
          context.become(completed)
          unstashAll()
        } else if (allWorkerStates.forall(_ != WorkerState.Paused)) {
          safeRemoveAskHandle()
          if (allWorkerStates.exists(_ != WorkerState.Ready)) {
            context.parent ! ReportState(PrincipalState.Running)
            context.become(running)
          } else {
            context.parent ! ReportState(PrincipalState.Ready)
            context.become(ready)
          }
          unstashAll()
        }
      }
    case GetInputLayer  => sender ! workerLayers.head.clone()
    case GetOutputLayer => sender ! workerLayers.last.clone()
    case WorkerMessage.ReportStatistics(statistics) =>
      setWorkerStatistics(sender, statistics)
      context.parent ! PrincipalMessage.ReportStatistics(
        PrincipalStatistics(
          PrincipalState.Resuming,
          aggregateWorkerInputRowCount(),
          aggregateWorkerOutputRowCount(),
          aggregateWorkerOutputResults()
        )
      )
    case QueryState => sender ! ReportState(PrincipalState.Resuming)
    case QueryStatistics =>
      this.allWorkers.foreach(worker => worker ! QueryStatistics)
    case msg =>
      //log.info("stashing: "+ msg)
      stash()
  }

  final def paused: Receive = {
    case KillAndRecover =>
      workerLayers.foreach { x =>
        x.layer(0) ! Reset(x.getFirstMetadata, Seq(receivedRecoveryInformation(x.tagForFirst)))
        workerStateMap(x.layer(0)) = WorkerState.Ready
      }
      sender ! Ack
      context.become(pausing)
    case RecoveryPacket(amberTag, seq1, seq2) =>
      receivedRecoveryInformation(amberTag) = receivedRecoveryInformation(amberTag)
    case Resume =>
      isUserPaused = false //reset
      assert(unCompletedWorkerStates.nonEmpty)
      unCompletedWorkers.foreach(worker => worker ! Resume)
      safeRemoveAskHandle()
      periodicallyAskHandle =
        context.system.scheduler.schedule(30.seconds, 30.seconds, self, EnforceStateCheck)
      context.become(resuming)
      unstashAll()
    case AssignBreakpoint(breakpoint) =>
      sender ! Ack
      globalBreakpoints(breakpoint.id) = breakpoint
      metadata.assignBreakpoint(workerLayers, workerStateMap, breakpoint)
    case GetInputLayer  => sender ! workerLayers.head.clone()
    case GetOutputLayer => sender ! workerLayers.last.clone()
    case Pause          => context.parent ! ReportState(PrincipalState.Paused)
    case QueryState     => sender ! ReportState(PrincipalState.Paused)
    case ModifyLogic(newMetadata) =>
      sender ! Ack
      log.info("modify logic received by principal, sending to worker")
      this.allWorkers.foreach(worker => worker ! ModifyLogic(newMetadata))
//      allWorkers.foreach(worker => AdvancedMessageSending.blockingAskWithRetry(worker, ModifyLogic(newMetadata), 3))
      log.info("modify logic received  by principal, sent to worker")
    case QueryStatistics =>
      this.allWorkers.foreach(worker => worker ! QueryStatistics)
    case WorkerMessage.ReportStatistics(statistics) =>
      setWorkerStatistics(sender, statistics)
      context.parent ! PrincipalMessage.ReportStatistics(
        PrincipalStatistics(
          PrincipalState.Paused,
          aggregateWorkerInputRowCount(),
          aggregateWorkerOutputRowCount(),
          aggregateWorkerOutputResults()
        )
      )
    case msg =>
      //log.info("stashing: "+ msg)
      stash()
  }

  final def completed: Receive = {
    case KillAndRecover =>
      workerLayers.foreach { x =>
        if (receivedRecoveryInformation.contains(x.tagForFirst)) {
          x.layer(0) ! Reset(x.getFirstMetadata, Seq(receivedRecoveryInformation(x.tagForFirst)))
        } else {
          x.layer(0) ! Reset(x.getFirstMetadata, Seq())
        }
        workerStateMap(x.layer(0)) = WorkerState.Ready
      }
      sender ! Ack
      context.become(pausing)
    case RecoveryPacket(amberTag, seq1, seq2) =>
      receivedRecoveryInformation(amberTag) = (seq1, seq2)
    case QueryStatistics =>
      this.allWorkers.foreach(worker => worker ! QueryStatistics)
    case StashOutput =>
      sender ! Ack
      allWorkers.foreach(worker =>
        AdvancedMessageSending.nonBlockingAskWithRetry(worker, StashOutput, 10, 0)
      )
    case ReleaseOutput =>
      sender ! Ack
      allWorkers.foreach(worker =>
        AdvancedMessageSending.nonBlockingAskWithRetry(worker, ReleaseOutput, 10, 0)
      )
    case WorkerMessage.ReportStatistics(statistics) =>
      setWorkerStatistics(sender, statistics)
      context.parent ! PrincipalMessage.ReportStatistics(
        PrincipalStatistics(
          PrincipalState.Completed,
          aggregateWorkerInputRowCount(),
          aggregateWorkerOutputRowCount(),
          aggregateWorkerOutputResults()
=======
      //if (!allowedStatesOnResuming.contains(state)) {
      //  sender ! Resume
      //} else if (setWorkerState(sender, state)) {
      //  if (whenAllWorkersCompleted) {
      //    safeRemoveAskHandle()
      //    context.parent ! ReportState(PrincipalState.Completed)
      //    context.become(completed)
      //    unstashAll()
      //  } else if (allWorkerStates.forall(_ != WorkerState.Paused)) {
      //    safeRemoveAskHandle()
      //    if (allWorkerStates.exists(_ != WorkerState.Ready)) {
      //      context.parent ! ReportState(PrincipalState.Running)
      //      context.become(running)
      //    } else {
      //      context.parent ! ReportState(PrincipalState.Ready)
      //      context.become(ready)
      //    }
      //    unstashAll()
      //  }
      //}
      case GetInputLayer                              => sender ! workerLayers.head.clone()
      case GetOutputLayer                             => sender ! workerLayers.last.clone()
      case WorkerMessage.ReportStatistics(statistics) =>
      //setWorkerStatistics(sender, statistics)
      //context.parent ! PrincipalMessage.ReportStatistics(
      //  PrincipalStatistics(
      //    PrincipalState.Resuming,
      //    aggregateWorkerInputRowCount(),
      //    aggregateWorkerOutputRowCount()
      //  )
      //)
      case QueryState => sender ! ReportState(PrincipalState.Resuming)
      case QueryStatistics =>
        this.allWorkers.foreach(worker => worker ! QueryStatistics)
      case msg =>
        //log.info("stashing: "+ msg)
        stash()
    }
  }

  final def paused: Receive = {
    routeActorRefRelatedMessages orElse [Any, Unit] {
      case KillAndRecover =>
//        workerLayers.foreach { x =>
//          x.layer(0) ! Reset(x.getFirstMetadata, Seq(receivedRecoveryInformation(x.tagForFirst)))
//          workerStateMap(x.layer(0)) = WorkerState.Ready
//        }
//        sender ! Ack
//        context.become(pausing)
      case RecoveryPacket(amberTag, seq1, seq2) =>
        receivedRecoveryInformation(amberTag) = receivedRecoveryInformation(amberTag)
      case Resume =>
      //      isUserPaused = false //reset
      //      assert(unCompletedWorkerStates.nonEmpty)
      //      unCompletedWorkers.foreach(worker => worker ! Resume)
      //      safeRemoveAskHandle()
      //      periodicallyAskHandle =
      //        context.system.scheduler.schedule(30.seconds, 30.seconds, self, EnforceStateCheck)
      //      context.become(resuming)
      //      unstashAll()
      case AssignBreakpoint(breakpoint) =>
      //      sender ! Ack
      //      globalBreakpoints(breakpoint.id) = breakpoint
      //      metadata.assignBreakpoint(workerLayers, workerStateMap, breakpoint)
      case GetInputLayer            => sender ! workerLayers.head.clone()
      case GetOutputLayer           => sender ! workerLayers.last.clone()
      case Pause                    => context.parent ! ReportState(PrincipalState.Paused)
      case QueryState               => sender ! ReportState(PrincipalState.Paused)
      case ModifyLogic(newMetadata) =>
      //      sender ! Ack
      //      log.info("modify logic received by principal, sending to worker")
      //      this.allWorkers.foreach(worker => worker ! ModifyLogic(newMetadata))
      ////      allWorkers.foreach(worker => AdvancedMessageSending.blockingAskWithRetry(worker, ModifyLogic(newMetadata), 3))
      //      log.info("modify logic received  by principal, sent to worker")
      case QueryStatistics =>
        this.allWorkers.foreach(worker => worker ! QueryStatistics)
      case WorkerMessage.ReportStatistics(statistics) =>
      //      setWorkerStatistics(sender, statistics)
      //      context.parent ! PrincipalMessage.ReportStatistics(
      //        PrincipalStatistics(
      //          PrincipalState.Paused,
      //          aggregateWorkerInputRowCount(),
      //          aggregateWorkerOutputRowCount()
      //        )
      //      )
      case msg =>
        //log.info("stashing: "+ msg)
        stash()
    }
  }

  final def completed: Receive = {
    routeActorRefRelatedMessages orElse [Any, Unit] {
      case KillAndRecover =>
//        workerLayers.foreach { x =>
//          if (receivedRecoveryInformation.contains(x.tagForFirst)) {
//            x.layer(0) ! Reset(x.getFirstMetadata, Seq(receivedRecoveryInformation(x.tagForFirst)))
//          } else {
//            x.layer(0) ! Reset(x.getFirstMetadata, Seq())
//          }
//          workerStateMap(x.layer(0)) = WorkerState.Ready
//        }
//        sender ! Ack
//        context.become(pausing)
      case RecoveryPacket(amberTag, seq1, seq2) =>
        receivedRecoveryInformation(amberTag) = (seq1, seq2)
      case QueryStatistics =>
        this.allWorkers.foreach(worker => worker ! QueryStatistics)
      case StashOutput =>
        sender ! Ack
        allWorkers.foreach(worker =>
          AdvancedMessageSending.nonBlockingAskWithRetry(worker, StashOutput, 10, 0)
>>>>>>> 10dfc4dc
        )
      case ReleaseOutput =>
        sender ! Ack
        allWorkers.foreach(worker =>
          AdvancedMessageSending.nonBlockingAskWithRetry(worker, ReleaseOutput, 10, 0)
        )
      case WorkerMessage.ReportStatistics(statistics) =>
      //setWorkerStatistics(sender, statistics)
      //context.parent ! PrincipalMessage.ReportStatistics(
      //  PrincipalStatistics(
      //    PrincipalState.Completed,
      //    aggregateWorkerInputRowCount(),
      //    aggregateWorkerOutputRowCount()
      //  )
      //)
      case CollectSinkResults =>
      //allWorkers.foreach(worker => worker ! CollectSinkResults)
      case WorkerMessage.ReportOutputResult(sinkResult) =>
      //workerSinkResultMap(sender) = sinkResult
      //if (workerSinkResultMap.size == allWorkers.size) {
      //  val collectedResults = mutable.MutableList[ITuple]()
      //  this.workerSinkResultMap.values.foreach(v => collectedResults ++= v)
      //  context.parent ! PrincipalMessage.ReportOutputResult(collectedResults.toList)
      //}
      case GetInputLayer  => sender ! workerLayers.head.clone()
      case GetOutputLayer => sender ! workerLayers.last.clone()
      case msg            =>
        //log.info("received {} from {} after complete",msg,sender)
        if (sender == context.parent) {
          sender ! ReportState(PrincipalState.Completed)
        }
    }
  }

  final override def receive: Receive = {
<<<<<<< HEAD
    case AckedPrincipalInitialization(prev: Array[(OpExecConfig, ActorLayer)]) =>
      workerLayers = metadata.topology.layers
      workerEdges = metadata.topology.links
      val all = availableNodes
      if (workerEdges.isEmpty) {
        workerLayers.foreach(x => x.build(prev, all))
      } else {
        val inLinks: Map[ActorLayer, Set[ActorLayer]] =
          workerEdges.groupBy(x => x.to).map(x => (x._1, x._2.map(_.from).toSet))
        var currentLayer: Iterable[ActorLayer] =
          workerEdges.filter(x => workerEdges.forall(_.to != x.from)).map(_.from)
        currentLayer.foreach(x => x.build(prev, all))
        currentLayer = inLinks.filter(x => x._2.forall(_.isBuilt)).keys
        while (currentLayer.nonEmpty) {
          currentLayer.foreach(x => x.build(inLinks(x).map(y => (null, y)).toArray, all))
          currentLayer = inLinks.filter(x => !x._1.isBuilt && x._2.forall(_.isBuilt)).keys
        }
      }
      layerCompletedCounter =
        mutable.HashMap(prev.map(x => x._2.tag -> workerLayers.head.layer.length).toSeq: _*)
      workerStateMap = mutable.AnyRefMap(
        workerLayers.flatMap(x => x.layer).map((_, WorkerState.Uninitialized)).toMap.toSeq: _*
      )
      workerStatisticsMap = mutable.AnyRefMap(
        workerLayers
          .flatMap(x => x.layer)
          .map((_, WorkerStatistics(WorkerState.Uninitialized, 0, 0, Option.empty)))
          .toMap
          .toSeq: _*
      )
      workerLayers.foreach { x =>
        var i = 0
        x.layer.foreach { worker =>
          val workerTag = WorkerTag(x.tag, i)
          worker ! AckedWorkerInitialization()
          i += 1
        }
      }
      safeRemoveAskHandle()
      periodicallyAskHandle =
        context.system.scheduler.schedule(30.seconds, 30.seconds, self, EnforceStateCheck)
      context.become(initializing)
      unstashAll()
      sender ! AckWithInformation(metadata)
    case QueryState => sender ! ReportState(PrincipalState.Uninitialized)
    case QueryStatistics =>
      this.allWorkers.foreach(worker => worker ! QueryStatistics)
      sender() ! ReportStatistics(
        PrincipalStatistics(
          PrincipalState.Uninitialized,
          aggregateWorkerInputRowCount(),
          aggregateWorkerOutputRowCount(),
          aggregateWorkerOutputResults()
        )
      )
    case msg =>
      //log.info("stashing: "+ msg)
      stash()
=======
    routeActorRefRelatedMessages orElse [Any, Unit] {
      case AckedPrincipalInitialization(prev: Array[(OpExecConfig, WorkerLayer)]) =>
      //workerLayers = metadata.topology.layers
      //workerEdges = metadata.topology.links
      //val all = availableNodes
      //if (workerEdges.isEmpty) {
      //  workerLayers.foreach(x => x.build(prev, all))
      //} else {
      //  val inLinks: Map[WorkerLayer, Set[WorkerLayer]] =
      //    workerEdges.groupBy(x => x.to).map(x => (x._1, x._2.map(_.from).toSet))
      //  var currentLayer: Iterable[WorkerLayer] =
      //    workerEdges.filter(x => workerEdges.forall(_.to != x.from)).map(_.from)
      //  currentLayer.foreach(x => x.build(prev, all))
      //  currentLayer = inLinks.filter(x => x._2.forall(_.isBuilt)).keys
      //  while (currentLayer.nonEmpty) {
      //    currentLayer.foreach(x => x.build(inLinks(x).map(y => (null, y)).toArray, all))
      //    currentLayer = inLinks.filter(x => !x._1.isBuilt && x._2.forall(_.isBuilt)).keys
      //  }
      //}
      //layerCompletedCounter =
      //  mutable.HashMap(prev.map(x => x._2.tag -> workerLayers.head.layer.length).toSeq: _*)
      //workerStateMap = mutable.AnyRefMap(
      //  workerLayers.flatMap(x => x.layer).map((_, WorkerState.Uninitialized)).toMap.toSeq: _*
      //)
      //workerStatisticsMap = mutable.AnyRefMap(
      //  workerLayers
      //    .flatMap(x => x.layer)
      //    .map((_, WorkerStatistics(WorkerState.Uninitialized, 0, 0)))
      //    .toMap
      //    .toSeq: _*
      //)
      //workerLayers.foreach { x =>
      //  var i = 0
      //  x.layer.foreach { worker =>
      //    val workerTag = WorkerTag(x.tag, i)
      //    worker ! AckedWorkerInitialization()
      //    i += 1
      //  }
      //}
      //safeRemoveAskHandle()
      //periodicallyAskHandle =
      //  context.system.scheduler.schedule(30.seconds, 30.seconds, self, EnforceStateCheck)
      //context.become(initializing)
      //unstashAll()
      //sender ! AckWithInformation(metadata)
      case QueryState      => sender ! ReportState(PrincipalState.Uninitialized)
      case QueryStatistics =>
      //this.allWorkers.foreach(worker => worker ! QueryStatistics)
      //sender() ! ReportStatistics(
      //  PrincipalStatistics(
      //    PrincipalState.Uninitialized,
      //    aggregateWorkerInputRowCount(),
      //    aggregateWorkerOutputRowCount()
      //  )
      //)
      case msg =>
        //log.info("stashing: "+ msg)
        stash()
    }
>>>>>>> 10dfc4dc
  }

  final def initializing: Receive = {
    case EnforceStateCheck =>
//      for ((k, v) <- workerStateMap) {
//        if (v != WorkerState.Ready) {
//          k ! QueryState
//        }
//      }
    case WorkerMessage.ReportState(state) =>
//      if (state != WorkerState.Ready) {
//        sender ! AckedWorkerInitialization()
//      } else if (setWorkerState(sender, state)) {
//        if (whenAllUncompletedWorkersBecome(WorkerState.Ready)) {
//          safeRemoveAskHandle()
//          workerEdges.foreach(x => x.link())
//          globalBreakpoints.values.foreach(
//            metadata.assignBreakpoint(workerLayers, workerStateMap, _)
//          )
//          allWorkers.foreach(_ ! CheckRecovery)
//          context.parent ! ReportState(PrincipalState.Ready)
//          context.become(ready)
//          unstashAll()
//        }
//      }
    case WorkerMessage.ReportStatistics(statistics) =>
<<<<<<< HEAD
      setWorkerStatistics(sender, statistics)
    case QueryState => sender ! ReportState(PrincipalState.Initializing)
    case QueryStatistics =>
      this.allWorkers.foreach(worker => worker ! QueryStatistics)
      sender() ! ReportStatistics(
        PrincipalStatistics(
          PrincipalState.Initializing,
          aggregateWorkerInputRowCount(),
          aggregateWorkerOutputRowCount(),
          aggregateWorkerOutputResults()
        )
      )
=======
//      setWorkerStatistics(sender, statistics)
//    case QueryState => sender ! ReportState(PrincipalState.Initializing)
//    case QueryStatistics =>
//      this.allWorkers.foreach(worker => worker ! QueryStatistics)
//      sender() ! ReportStatistics(
//        PrincipalStatistics(
//          PrincipalState.Initializing,
//          aggregateWorkerInputRowCount(),
//          aggregateWorkerOutputRowCount()
//        )
//      )
>>>>>>> 10dfc4dc
    case msg =>
      //log.info("stashing: "+ msg)
      stash()
  }

}<|MERGE_RESOLUTION|>--- conflicted
+++ resolved
@@ -133,21 +133,6 @@
 //      .sum
 //  }
 
-  // the output count is the sum of the output counts of the last-layer actors
-  private def aggregateWorkerOutputResults(): Option[List[ITuple]] = {
-    val allEmpty = workerStatisticsMap
-      .filter(e => workerLayers.last.layer.contains(e._1))
-      .forall(e => e._2.outputResults.isEmpty)
-    if (allEmpty) {
-      Option.empty
-    } else {
-      Option.apply(workerStatisticsMap
-        .filter(e => workerLayers.last.layer.contains(e._1))
-        .map(e => e._2.outputResults)
-        .filter(r => r.isDefined).flatMap(r => r.get).toList)
-    }
-  }
-
   private def setWorkerState(worker: ActorRef, state: WorkerState.Value): Boolean = {
     workerStateMap(worker) = state
     true
@@ -182,41 +167,6 @@
   }
 
   final def ready: Receive = {
-<<<<<<< HEAD
-    case RecoveryPacket(amberTag, seq1, seq2) =>
-      receivedRecoveryInformation(amberTag) = (seq1, seq2)
-    case Start =>
-      sender ! Ack
-      allWorkers.foreach(worker =>
-        AdvancedMessageSending.nonBlockingAskWithRetry(worker, Start, 10, 0)
-      )
-    case WorkerMessage.ReportState(state) =>
-      setWorkerState(sender, state)
-      state match {
-        case WorkerState.Running =>
-          context.parent ! ReportState(PrincipalState.Running)
-          context.become(running)
-          timer.start()
-          stage1Timer.start()
-          unstashAll()
-        case WorkerState.Paused =>
-          if (whenAllUncompletedWorkersBecome(WorkerState.Paused)) {
-            safeRemoveAskHandle()
-            context.parent ! ReportState(PrincipalState.Paused)
-            context.become(paused)
-            unstashAll()
-          }
-        case _ => //throw new AmberException("Invalid worker state received!")
-      }
-    case WorkerMessage.ReportStatistics(statistics) =>
-      setWorkerStatistics(sender, statistics)
-      context.parent ! PrincipalMessage.ReportStatistics(
-        PrincipalStatistics(
-          PrincipalState.Ready,
-          aggregateWorkerInputRowCount(),
-          aggregateWorkerOutputRowCount(),
-          aggregateWorkerOutputResults()
-=======
     routeActorRefRelatedMessages orElse [Any, Unit] {
       case RecoveryPacket(amberTag, seq1, seq2) =>
         receivedRecoveryInformation(amberTag) = (seq1, seq2)
@@ -256,7 +206,6 @@
         sender ! Ack
         allWorkers.foreach(worker =>
           AdvancedMessageSending.nonBlockingAskWithRetry(worker, StashOutput, 10, 0)
->>>>>>> 10dfc4dc
         )
       case ReleaseOutput =>
         sender ! Ack
@@ -362,17 +311,6 @@
 //        }
 //      }
     case WorkerMessage.ReportStatistics(statistics) =>
-<<<<<<< HEAD
-      setWorkerStatistics(sender, statistics)
-      context.parent ! PrincipalMessage.ReportStatistics(
-        PrincipalStatistics(
-          PrincipalState.Running,
-          aggregateWorkerInputRowCount(),
-          aggregateWorkerOutputRowCount(),
-          aggregateWorkerOutputResults()
-        )
-      )
-=======
 //      setWorkerStatistics(sender, statistics)
 //      context.parent ! PrincipalMessage.ReportStatistics(
 //        PrincipalStatistics(
@@ -381,7 +319,6 @@
 //          aggregateWorkerOutputRowCount()
 //        )
 //      )
->>>>>>> 10dfc4dc
     case Pause =>
     //single point pause: pause itself
 //      if (sender != self) {
@@ -497,34 +434,10 @@
         if (sender != self) {
           isUserPaused = true
         }
-<<<<<<< HEAD
-      }
-    case WorkerMessage.ReportStatistics(statistics) =>
-      setWorkerStatistics(sender, statistics)
-      context.parent ! PrincipalMessage.ReportStatistics(
-        PrincipalStatistics(
-          PrincipalState.Pausing,
-          aggregateWorkerInputRowCount(),
-          aggregateWorkerOutputRowCount(),
-          aggregateWorkerOutputResults()
-        )
-      )
-    case QueryState => sender ! ReportState(PrincipalState.Pausing)
-    case QueryStatistics =>
-      this.allWorkers.foreach(worker => worker ! QueryStatistics)
-    case Pause =>
-      if (sender != self) {
-        isUserPaused = true
-      }
-    case msg =>
-      //log.info("stashing: "+ msg)
-      stash()
-=======
       case msg =>
         //log.info("stashing: "+ msg)
         stash()
     }
->>>>>>> 10dfc4dc
   }
 
   final def collectingBreakpoints: Receive = {
@@ -535,73 +448,6 @@
       //      workersTriggeredBreakpoint.foreach(x => x ! QueryTriggeredBreakpoints) //query all
       case WorkerMessage.ReportState(state) =>
       //log.info("collecting: "+ sender +" to "+ state)
-<<<<<<< HEAD
-      if (setWorkerState(sender, state)) {
-        if (unCompletedWorkerStates.forall(_ == WorkerState.Paused)) {
-          //all breakpoint resolved, it's safe to report to controller and then Pause(on triggered, or user paused) else Resume
-          val map = new mutable.HashMap[(ActorRef, FaultedTuple), ArrayBuffer[String]]
-          for (i <- globalBreakpoints.values.filter(_.isTriggered)) {
-            isUserPaused = true //upgrade pause
-            i.report(map)
-          }
-          safeRemoveAskHandle()
-          context.become(paused)
-          unstashAll()
-          if (!isUserPaused) {
-            log.info("no global breakpoint triggered, continue")
-            self ! Resume
-          } else {
-            context.parent ! ReportGlobalBreakpointTriggered(map, this.metadata.tag.operator)
-            context.parent ! ReportState(PrincipalState.Paused)
-            log.info(
-              "user paused or global breakpoint triggered, pause. Stage1 cost = " + stage1Timer
-                .toString() + " Stage2 cost =" + stage2Timer.toString()
-            )
-          }
-          if (stage2Timer.isRunning) {
-            stage2Timer.stop()
-          }
-          if (!stage1Timer.isRunning) {
-            stage1Timer.start()
-          }
-        }
-      }
-    case WorkerMessage.ReportStatistics(statistics) =>
-      setWorkerStatistics(sender, statistics)
-      context.parent ! PrincipalMessage.ReportStatistics(
-        PrincipalStatistics(
-          PrincipalState.CollectingBreakpoints,
-          aggregateWorkerInputRowCount(),
-          aggregateWorkerOutputRowCount(),
-          aggregateWorkerOutputResults()
-        )
-      )
-    case ReportedTriggeredBreakpoints(bps) =>
-      bps.foreach(x => {
-        val bp = globalBreakpoints(x.id)
-        bp.accept(sender, x)
-        if (bp.needCollecting) {
-          //is not fully collected
-          bp.collect()
-        } else if (bp.isRepartitionRequired) {
-          //fully collected, but need repartition (e.g. count not reach target number)
-          //OR need Reset
-          metadata.assignBreakpoint(workerLayers, workerStateMap, bp)
-        } else if (bp.isCompleted) {
-          //fully collected and reach the target
-          bp.remove()
-        }
-      })
-    case ReportedQueriedBreakpoint(bp) =>
-      val gbp = globalBreakpoints(bp.id)
-      if (gbp.accept(sender, bp) && !gbp.needCollecting) {
-        if (gbp.isRepartitionRequired) {
-          //fully collected, but need repartition (count not reach target number)
-          metadata.assignBreakpoint(workerLayers, workerStateMap, gbp)
-        } else if (gbp.isCompleted) {
-          //fully collected and reach the target
-          gbp.remove()
-=======
       //      if (setWorkerState(sender, state)) {
       //        if (unCompletedWorkerStates.forall(_ == WorkerState.Paused)) {
       ////all breakpoint resolved, it's safe to report to controller and then Pause(on triggered, or user paused) else Resume
@@ -673,7 +519,6 @@
       case Pause =>
         if (sender != self) {
           isUserPaused = true
->>>>>>> 10dfc4dc
         }
       case msg =>
         //log.info("stashing: "+ msg)
@@ -696,132 +541,6 @@
       //}
       case WorkerMessage.ReportState(state) =>
       //log.info("resuming: "+ sender +" to "+ state)
-<<<<<<< HEAD
-      if (!allowedStatesOnResuming.contains(state)) {
-        sender ! Resume
-      } else if (setWorkerState(sender, state)) {
-        if (whenAllWorkersCompleted) {
-          safeRemoveAskHandle()
-          context.parent ! ReportState(PrincipalState.Completed)
-          context.become(completed)
-          unstashAll()
-        } else if (allWorkerStates.forall(_ != WorkerState.Paused)) {
-          safeRemoveAskHandle()
-          if (allWorkerStates.exists(_ != WorkerState.Ready)) {
-            context.parent ! ReportState(PrincipalState.Running)
-            context.become(running)
-          } else {
-            context.parent ! ReportState(PrincipalState.Ready)
-            context.become(ready)
-          }
-          unstashAll()
-        }
-      }
-    case GetInputLayer  => sender ! workerLayers.head.clone()
-    case GetOutputLayer => sender ! workerLayers.last.clone()
-    case WorkerMessage.ReportStatistics(statistics) =>
-      setWorkerStatistics(sender, statistics)
-      context.parent ! PrincipalMessage.ReportStatistics(
-        PrincipalStatistics(
-          PrincipalState.Resuming,
-          aggregateWorkerInputRowCount(),
-          aggregateWorkerOutputRowCount(),
-          aggregateWorkerOutputResults()
-        )
-      )
-    case QueryState => sender ! ReportState(PrincipalState.Resuming)
-    case QueryStatistics =>
-      this.allWorkers.foreach(worker => worker ! QueryStatistics)
-    case msg =>
-      //log.info("stashing: "+ msg)
-      stash()
-  }
-
-  final def paused: Receive = {
-    case KillAndRecover =>
-      workerLayers.foreach { x =>
-        x.layer(0) ! Reset(x.getFirstMetadata, Seq(receivedRecoveryInformation(x.tagForFirst)))
-        workerStateMap(x.layer(0)) = WorkerState.Ready
-      }
-      sender ! Ack
-      context.become(pausing)
-    case RecoveryPacket(amberTag, seq1, seq2) =>
-      receivedRecoveryInformation(amberTag) = receivedRecoveryInformation(amberTag)
-    case Resume =>
-      isUserPaused = false //reset
-      assert(unCompletedWorkerStates.nonEmpty)
-      unCompletedWorkers.foreach(worker => worker ! Resume)
-      safeRemoveAskHandle()
-      periodicallyAskHandle =
-        context.system.scheduler.schedule(30.seconds, 30.seconds, self, EnforceStateCheck)
-      context.become(resuming)
-      unstashAll()
-    case AssignBreakpoint(breakpoint) =>
-      sender ! Ack
-      globalBreakpoints(breakpoint.id) = breakpoint
-      metadata.assignBreakpoint(workerLayers, workerStateMap, breakpoint)
-    case GetInputLayer  => sender ! workerLayers.head.clone()
-    case GetOutputLayer => sender ! workerLayers.last.clone()
-    case Pause          => context.parent ! ReportState(PrincipalState.Paused)
-    case QueryState     => sender ! ReportState(PrincipalState.Paused)
-    case ModifyLogic(newMetadata) =>
-      sender ! Ack
-      log.info("modify logic received by principal, sending to worker")
-      this.allWorkers.foreach(worker => worker ! ModifyLogic(newMetadata))
-//      allWorkers.foreach(worker => AdvancedMessageSending.blockingAskWithRetry(worker, ModifyLogic(newMetadata), 3))
-      log.info("modify logic received  by principal, sent to worker")
-    case QueryStatistics =>
-      this.allWorkers.foreach(worker => worker ! QueryStatistics)
-    case WorkerMessage.ReportStatistics(statistics) =>
-      setWorkerStatistics(sender, statistics)
-      context.parent ! PrincipalMessage.ReportStatistics(
-        PrincipalStatistics(
-          PrincipalState.Paused,
-          aggregateWorkerInputRowCount(),
-          aggregateWorkerOutputRowCount(),
-          aggregateWorkerOutputResults()
-        )
-      )
-    case msg =>
-      //log.info("stashing: "+ msg)
-      stash()
-  }
-
-  final def completed: Receive = {
-    case KillAndRecover =>
-      workerLayers.foreach { x =>
-        if (receivedRecoveryInformation.contains(x.tagForFirst)) {
-          x.layer(0) ! Reset(x.getFirstMetadata, Seq(receivedRecoveryInformation(x.tagForFirst)))
-        } else {
-          x.layer(0) ! Reset(x.getFirstMetadata, Seq())
-        }
-        workerStateMap(x.layer(0)) = WorkerState.Ready
-      }
-      sender ! Ack
-      context.become(pausing)
-    case RecoveryPacket(amberTag, seq1, seq2) =>
-      receivedRecoveryInformation(amberTag) = (seq1, seq2)
-    case QueryStatistics =>
-      this.allWorkers.foreach(worker => worker ! QueryStatistics)
-    case StashOutput =>
-      sender ! Ack
-      allWorkers.foreach(worker =>
-        AdvancedMessageSending.nonBlockingAskWithRetry(worker, StashOutput, 10, 0)
-      )
-    case ReleaseOutput =>
-      sender ! Ack
-      allWorkers.foreach(worker =>
-        AdvancedMessageSending.nonBlockingAskWithRetry(worker, ReleaseOutput, 10, 0)
-      )
-    case WorkerMessage.ReportStatistics(statistics) =>
-      setWorkerStatistics(sender, statistics)
-      context.parent ! PrincipalMessage.ReportStatistics(
-        PrincipalStatistics(
-          PrincipalState.Completed,
-          aggregateWorkerInputRowCount(),
-          aggregateWorkerOutputRowCount(),
-          aggregateWorkerOutputResults()
-=======
       //if (!allowedStatesOnResuming.contains(state)) {
       //  sender ! Resume
       //} else if (setWorkerState(sender, state)) {
@@ -934,7 +653,6 @@
         sender ! Ack
         allWorkers.foreach(worker =>
           AdvancedMessageSending.nonBlockingAskWithRetry(worker, StashOutput, 10, 0)
->>>>>>> 10dfc4dc
         )
       case ReleaseOutput =>
         sender ! Ack
@@ -970,66 +688,6 @@
   }
 
   final override def receive: Receive = {
-<<<<<<< HEAD
-    case AckedPrincipalInitialization(prev: Array[(OpExecConfig, ActorLayer)]) =>
-      workerLayers = metadata.topology.layers
-      workerEdges = metadata.topology.links
-      val all = availableNodes
-      if (workerEdges.isEmpty) {
-        workerLayers.foreach(x => x.build(prev, all))
-      } else {
-        val inLinks: Map[ActorLayer, Set[ActorLayer]] =
-          workerEdges.groupBy(x => x.to).map(x => (x._1, x._2.map(_.from).toSet))
-        var currentLayer: Iterable[ActorLayer] =
-          workerEdges.filter(x => workerEdges.forall(_.to != x.from)).map(_.from)
-        currentLayer.foreach(x => x.build(prev, all))
-        currentLayer = inLinks.filter(x => x._2.forall(_.isBuilt)).keys
-        while (currentLayer.nonEmpty) {
-          currentLayer.foreach(x => x.build(inLinks(x).map(y => (null, y)).toArray, all))
-          currentLayer = inLinks.filter(x => !x._1.isBuilt && x._2.forall(_.isBuilt)).keys
-        }
-      }
-      layerCompletedCounter =
-        mutable.HashMap(prev.map(x => x._2.tag -> workerLayers.head.layer.length).toSeq: _*)
-      workerStateMap = mutable.AnyRefMap(
-        workerLayers.flatMap(x => x.layer).map((_, WorkerState.Uninitialized)).toMap.toSeq: _*
-      )
-      workerStatisticsMap = mutable.AnyRefMap(
-        workerLayers
-          .flatMap(x => x.layer)
-          .map((_, WorkerStatistics(WorkerState.Uninitialized, 0, 0, Option.empty)))
-          .toMap
-          .toSeq: _*
-      )
-      workerLayers.foreach { x =>
-        var i = 0
-        x.layer.foreach { worker =>
-          val workerTag = WorkerTag(x.tag, i)
-          worker ! AckedWorkerInitialization()
-          i += 1
-        }
-      }
-      safeRemoveAskHandle()
-      periodicallyAskHandle =
-        context.system.scheduler.schedule(30.seconds, 30.seconds, self, EnforceStateCheck)
-      context.become(initializing)
-      unstashAll()
-      sender ! AckWithInformation(metadata)
-    case QueryState => sender ! ReportState(PrincipalState.Uninitialized)
-    case QueryStatistics =>
-      this.allWorkers.foreach(worker => worker ! QueryStatistics)
-      sender() ! ReportStatistics(
-        PrincipalStatistics(
-          PrincipalState.Uninitialized,
-          aggregateWorkerInputRowCount(),
-          aggregateWorkerOutputRowCount(),
-          aggregateWorkerOutputResults()
-        )
-      )
-    case msg =>
-      //log.info("stashing: "+ msg)
-      stash()
-=======
     routeActorRefRelatedMessages orElse [Any, Unit] {
       case AckedPrincipalInitialization(prev: Array[(OpExecConfig, WorkerLayer)]) =>
       //workerLayers = metadata.topology.layers
@@ -1089,7 +747,6 @@
         //log.info("stashing: "+ msg)
         stash()
     }
->>>>>>> 10dfc4dc
   }
 
   final def initializing: Receive = {
@@ -1116,20 +773,6 @@
 //        }
 //      }
     case WorkerMessage.ReportStatistics(statistics) =>
-<<<<<<< HEAD
-      setWorkerStatistics(sender, statistics)
-    case QueryState => sender ! ReportState(PrincipalState.Initializing)
-    case QueryStatistics =>
-      this.allWorkers.foreach(worker => worker ! QueryStatistics)
-      sender() ! ReportStatistics(
-        PrincipalStatistics(
-          PrincipalState.Initializing,
-          aggregateWorkerInputRowCount(),
-          aggregateWorkerOutputRowCount(),
-          aggregateWorkerOutputResults()
-        )
-      )
-=======
 //      setWorkerStatistics(sender, statistics)
 //    case QueryState => sender ! ReportState(PrincipalState.Initializing)
 //    case QueryStatistics =>
@@ -1141,7 +784,6 @@
 //          aggregateWorkerOutputRowCount()
 //        )
 //      )
->>>>>>> 10dfc4dc
     case msg =>
       //log.info("stashing: "+ msg)
       stash()
