package Engine.FaultTolerance.Materializer

import Engine.Common.AmberTag.LayerTag
import Engine.Common.tuple.Tuple
import Engine.Common.{InputExhausted, OperatorExecutor}
import org.apache.hadoop.conf.Configuration
import org.apache.hadoop.fs.FileSystem
import org.apache.hadoop.fs.Path
import java.io.{BufferedWriter, FileWriter}
import java.net.URI

import scala.collection.mutable

class HashBasedMaterializer(
    val outputPath: String,
    val index: Int,
    val hashFunc: Tuple => Int,
    val numBuckets: Int,
    val remoteHDFS: String = null
) extends OperatorExecutor {

  var writer: Array[BufferedWriter] = _

<<<<<<< HEAD
  override def open(): Unit = {
=======
  var params: mutable.HashMap[String,String] = new mutable.HashMap[String,String]

  override def accept(tuple: Tuple): Unit = {
    val index = (hashFunc(tuple) % numBuckets + numBuckets) % numBuckets
    writer(index).write(tuple.mkString("|"))
  }

  override def onUpstreamChanged(from: LayerTag): Unit = {}

  override def noMore(): Unit = {
    for (i <- 0 until numBuckets) {
      writer(i).close()
    }
    if (remoteHDFS != null) {
      val fs = FileSystem.get(new URI(remoteHDFS), new Configuration())
      for (i <- 0 until numBuckets) {
        fs.copyFromLocalFile(
          new Path(outputPath + "/" + index + "/" + i + ".tmp"),
          new Path(outputPath + "/" + i + "/" + index + ".tmp")
        )
      }
      fs.close()
    }
  }

  override def initialize(): Unit = {
>>>>>>> 39b7a4c3
    writer = new Array[BufferedWriter](numBuckets)
    for (i <- 0 until numBuckets) {
      writer(i) = new BufferedWriter(new FileWriter(outputPath + "/" + index + "/" + i + ".tmp"))
    }
    updateParamMap()
  }

<<<<<<< HEAD
  override def close(): Unit = {
=======
  def updateParamMap(): Unit = {}

  override def getParam(query: String): String = {return params.getOrElse(query,null)}

  override def hasNext: Boolean = false

  override def next(): Tuple = ???

  override def dispose(): Unit = {
>>>>>>> 39b7a4c3
    writer.foreach(_.close())
  }

  override def processTuple(tuple: Either[Tuple, InputExhausted], input: Int): scala.Iterator[Tuple] = {
    tuple match {
      case Left(t) =>
        val index = (hashFunc(t) % numBuckets + numBuckets) % numBuckets
        writer(index).write(t.mkString("|"))
        Iterator()
      case Right(_) =>
        for (i <- 0 until numBuckets) {
          writer(i).close()
        }
        if (remoteHDFS != null) {
          val fs = FileSystem.get(new URI(remoteHDFS), new Configuration())
          for (i <- 0 until numBuckets) {
            fs.copyFromLocalFile(
              new Path(outputPath + "/" + index + "/" + i + ".tmp"),
              new Path(outputPath + "/" + i + "/" + index + ".tmp")
            )
          }
          fs.close()
        }
        Iterator()
    }
  }

}<|MERGE_RESOLUTION|>--- conflicted
+++ resolved
@@ -1,15 +1,12 @@
 package Engine.FaultTolerance.Materializer
 
-import Engine.Common.AmberTag.LayerTag
+import java.io.{BufferedWriter, FileWriter}
+import java.net.URI
+
 import Engine.Common.tuple.Tuple
 import Engine.Common.{InputExhausted, OperatorExecutor}
 import org.apache.hadoop.conf.Configuration
-import org.apache.hadoop.fs.FileSystem
-import org.apache.hadoop.fs.Path
-import java.io.{BufferedWriter, FileWriter}
-import java.net.URI
-
-import scala.collection.mutable
+import org.apache.hadoop.fs.{FileSystem, Path}
 
 class HashBasedMaterializer(
     val outputPath: String,
@@ -21,56 +18,14 @@
 
   var writer: Array[BufferedWriter] = _
 
-<<<<<<< HEAD
   override def open(): Unit = {
-=======
-  var params: mutable.HashMap[String,String] = new mutable.HashMap[String,String]
-
-  override def accept(tuple: Tuple): Unit = {
-    val index = (hashFunc(tuple) % numBuckets + numBuckets) % numBuckets
-    writer(index).write(tuple.mkString("|"))
-  }
-
-  override def onUpstreamChanged(from: LayerTag): Unit = {}
-
-  override def noMore(): Unit = {
-    for (i <- 0 until numBuckets) {
-      writer(i).close()
-    }
-    if (remoteHDFS != null) {
-      val fs = FileSystem.get(new URI(remoteHDFS), new Configuration())
-      for (i <- 0 until numBuckets) {
-        fs.copyFromLocalFile(
-          new Path(outputPath + "/" + index + "/" + i + ".tmp"),
-          new Path(outputPath + "/" + i + "/" + index + ".tmp")
-        )
-      }
-      fs.close()
-    }
-  }
-
-  override def initialize(): Unit = {
->>>>>>> 39b7a4c3
     writer = new Array[BufferedWriter](numBuckets)
     for (i <- 0 until numBuckets) {
       writer(i) = new BufferedWriter(new FileWriter(outputPath + "/" + index + "/" + i + ".tmp"))
     }
-    updateParamMap()
   }
 
-<<<<<<< HEAD
   override def close(): Unit = {
-=======
-  def updateParamMap(): Unit = {}
-
-  override def getParam(query: String): String = {return params.getOrElse(query,null)}
-
-  override def hasNext: Boolean = false
-
-  override def next(): Tuple = ???
-
-  override def dispose(): Unit = {
->>>>>>> 39b7a4c3
     writer.foreach(_.close())
   }
 
