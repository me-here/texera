--- conflicted
+++ resolved
@@ -189,11 +189,7 @@
     )
   }
 
-<<<<<<< HEAD
   "Engine" should "execute csv->(csv->) ->join->sink workflow normally" in {
-=======
-  "Engine" should "execute csv->(csv->)->join->sink workflow normally" in {
->>>>>>> a472c7cd
     val headerlessCsvOpDesc1 = TestOperators.headerlessSmallCsvScanOpDesc()
     val headerlessCsvOpDesc2 = TestOperators.headerlessSmallCsvScanOpDesc()
     val joinOpDesc = TestOperators.joinOpDesc("column0", "column0")
