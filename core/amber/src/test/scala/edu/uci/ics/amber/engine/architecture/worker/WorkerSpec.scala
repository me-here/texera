--- conflicted
+++ resolved
@@ -10,26 +10,12 @@
   TupleToBatchConverter
 }
 import edu.uci.ics.amber.engine.architecture.sendsemantics.datatransferpolicy.DataSendingPolicy
-<<<<<<< HEAD
-import edu.uci.ics.amber.engine.common.IOperatorExecutor
-import edu.uci.ics.amber.engine.common.ambermessage.WorkerMessage.{
-  AddDataSendingPolicy,
-  UpdateInputLinking
-}
-import edu.uci.ics.amber.engine.common.ambermessage.neo.DataPayload
-import edu.uci.ics.amber.engine.common.ambertag.{LayerTag, LinkTag, OperatorIdentifier}
-import edu.uci.ics.amber.engine.common.ambertag.neo.VirtualIdentity.{
-  ActorVirtualIdentity,
-  WorkerActorVirtualIdentity
-}
-=======
 import edu.uci.ics.amber.engine.architecture.worker.promisehandlers.AddOutputPolicyHandler.AddOutputPolicy
 import edu.uci.ics.amber.engine.architecture.worker.promisehandlers.UpdateInputLinkingHandler.UpdateInputLinking
 import edu.uci.ics.amber.engine.common.{IOperatorExecutor, InputExhausted}
 import edu.uci.ics.amber.engine.common.ambermessage.DataPayload
 import edu.uci.ics.amber.engine.common.rpc.AsyncRPCClient.{ControlInvocation, ReturnPayload}
 import edu.uci.ics.amber.engine.common.rpc.AsyncRPCServer.CommandCompleted
->>>>>>> a472c7cd
 import edu.uci.ics.amber.engine.common.tuple.ITuple
 import edu.uci.ics.amber.engine.common.virtualidentity.ActorVirtualIdentity.WorkerActorVirtualIdentity
 import edu.uci.ics.amber.engine.common.virtualidentity.{ActorVirtualIdentity, LinkIdentity}
@@ -56,13 +42,6 @@
     val mockTupleToBatchConverter = mock[TupleToBatchConverter]
     val identifier1 = WorkerActorVirtualIdentity("worker-1")
     val identifier2 = WorkerActorVirtualIdentity("worker-2")
-<<<<<<< HEAD
-    val mockOpExecutor = mock[IOperatorExecutor]
-    val mockTag = LinkTag(
-      LayerTag("test-workflow", "op1", "layer1"),
-      LayerTag("test-workflow", "op2", "layer1")
-    )
-=======
     val mockOpExecutor = new IOperatorExecutor {
       override def open(): Unit = println("opened!")
 
@@ -75,7 +54,6 @@
     }
 
     val mockTag = mock[LinkIdentity]
->>>>>>> a472c7cd
 
     val mockPolicy = new DataSendingPolicy(mockTag, 10, Array(identifier2)) {
       override def addTupleToBatch(tuple: ITuple): Option[(ActorVirtualIdentity, DataPayload)] =
@@ -91,19 +69,7 @@
       ): Unit = {}
     }
 
-<<<<<<< HEAD
-    inAnyOrder {
-      (mockControlOutputPort.sendTo _)
-        .expects(
-          identifier2,
-          UpdateInputLinking(
-            identifier1,
-            OperatorIdentifier(mockTag.from.workflow, mockTag.from.operator)
-          )
-        )
-=======
     inSequence {
->>>>>>> a472c7cd
       (mockTupleToBatchConverter.addPolicy _).expects(mockPolicy)
       (mockControlOutputPort.sendTo _)
         .expects(ActorVirtualIdentity.Controller, ReturnPayload(0, CommandCompleted()))
