package edu.uci.ics.amber.engine.recovery

import java.io.File
import java.nio.file.{Files, Paths}

import akka.actor.{ActorRef, ActorSystem, PoisonPill, Props}
import akka.testkit.{ImplicitSender, TestActorRef, TestKit, TestProbe}
import akka.util.Timeout
import edu.uci.ics.amber.clustering.SingleNodeListener
import edu.uci.ics.amber.engine.architecture.controller.promisehandlers.QueryWorkerStatisticsHandler.QueryWorkerStatistics
import edu.uci.ics.amber.engine.architecture.messaginglayer.ControlInputPort.WorkflowControlMessage
import edu.uci.ics.amber.engine.architecture.messaginglayer.DataInputPort.WorkflowDataMessage
import edu.uci.ics.amber.engine.architecture.messaginglayer.NetworkCommunicationActor.{
  NetworkAck,
  NetworkMessage,
  RegisterActorRef
}
import edu.uci.ics.amber.engine.architecture.sendsemantics.datatransferpolicy.OneToOnePolicy
import edu.uci.ics.amber.engine.architecture.worker.WorkflowWorker
import edu.uci.ics.amber.engine.architecture.worker.promisehandlers.AddOutputPolicyHandler.AddOutputPolicy
import edu.uci.ics.amber.engine.architecture.worker.promisehandlers.QueryStatisticsHandler.QueryStatistics
import edu.uci.ics.amber.engine.architecture.worker.promisehandlers.StartHandler.StartWorker
import edu.uci.ics.amber.engine.architecture.worker.promisehandlers.UpdateInputLinkingHandler.UpdateInputLinking
import edu.uci.ics.amber.engine.common.{IOperatorExecutor, ISourceOperatorExecutor, InputExhausted}
import edu.uci.ics.amber.engine.common.ambermessage.{
  ControlPayload,
  DataFrame,
  EndOfUpstream,
  WorkflowMessage
}
import edu.uci.ics.amber.engine.common.rpc.AsyncRPCClient.ControlInvocation
import edu.uci.ics.amber.engine.common.rpc.AsyncRPCServer.{CommandCompleted, ControlCommand}
import edu.uci.ics.amber.engine.common.tuple.ITuple
import edu.uci.ics.amber.engine.common.virtualidentity.ActorVirtualIdentity.WorkerActorVirtualIdentity
import edu.uci.ics.amber.engine.common.virtualidentity.{
  ActorVirtualIdentity,
  LayerIdentity,
  LinkIdentity
}
<<<<<<< HEAD
import edu.uci.ics.amber.engine.recovery.MainLogStorage.{FromID, IdentifierMapping}
import edu.uci.ics.amber.engine.recovery.local.{
  LocalDiskMainLogStorage,
  LocalDiskSecondaryLogStorage
}
import edu.uci.ics.amber.engine.recovery.mem.{
  InMemoryLogStorage,
  InMemoryMainLogStorage,
  InMemorySecondaryLogStorage
}
import org.apache.commons.io.FileUtils
=======
import edu.uci.ics.amber.engine.recovery.DataLogManager.DataLogElement
>>>>>>> 48fa2edd
import org.scalatest.BeforeAndAfterAll
import org.scalatest.flatspec.AnyFlatSpecLike
import org.scalamock.scalatest.MockFactory

import scala.collection.mutable
import scala.concurrent.{Await, ExecutionContext, ExecutionContextExecutor, Future}
import scala.concurrent.duration._

class RecoverySpec
    extends TestKit(ActorSystem("RecoverySpec"))
    with ImplicitSender
    with AnyFlatSpecLike
    with BeforeAndAfterAll {

  implicit val timeout: Timeout = Timeout(5.seconds)
  implicit val executionContext: ExecutionContextExecutor = system.dispatcher

  def deleteFolderSafely(path: String): Unit = {
    val folder = new File(path)
    if (folder.exists()) {
      FileUtils.cleanDirectory(folder)
      FileUtils.deleteDirectory(folder)
    }
  }

  override def beforeAll: Unit = {
    deleteFolderSafely("./logs")
    system.actorOf(Props[SingleNodeListener], "cluster-info")
  }
  override def afterAll: Unit = {
    deleteFolderSafely("./logs")
    TestKit.shutdownActorSystem(system)
  }
  val receiverID = WorkerActorVirtualIdentity("receiver")
  val fakeLink: LinkIdentity =
    LinkIdentity(
      LayerIdentity("testRecovery", "mockOp", "src"),
      LayerIdentity("testRecovery", "mockOp", "dst")
    )

  def getMainLogStorage(id: ActorVirtualIdentity) = new LocalDiskMainLogStorage(id)

  def getSecondaryLogStorage(id: ActorVirtualIdentity) = new LocalDiskSecondaryLogStorage(id)

  class SourceOperatorForRecoveryTest(outputLimit: Int = 15, generateInterval: Int = 100)
      extends ISourceOperatorExecutor {
    override def open(): Unit = {}
    override def close(): Unit = {}
    override def produce(): Iterator[ITuple] = {
      (for (i <- (1 to outputLimit).view) yield {
        Thread.sleep(generateInterval); println(s"generating tuple $i"); ITuple(i)
      }).toIterator
    }
  }

  class DummyOperatorForRecoveryTest() extends IOperatorExecutor {
    override def open(): Unit = {}
    override def close(): Unit = {}
    override def processTuple(
        tuple: Either[ITuple, InputExhausted],
        input: LinkIdentity
    ): Iterator[ITuple] = {
      tuple match {
        case Left(value) =>
          println(s"received tuple $value")
          Iterator(value)
        case Right(value) =>
          println(s"received tuple $value")
          Iterator.empty
      }
    }
  }

  def forAllNetworkMessages(probe: TestProbe, action: (WorkflowMessage) => Unit): Unit = {
    if (probe != null) {
      probe.receiveWhile(idle = 3.seconds) {
        case NetworkMessage(id, content) =>
          probe.sender() ! NetworkAck(id)
          action(content)
        case other => //skip
      }
    }
  }

  def initWorker(
      id: ActorVirtualIdentity,
      op: IOperatorExecutor,
      controller: TestProbe,
      actorMappingToRegister: Seq[(ActorVirtualIdentity, ActorRef)],
      controlLogStorage: LogStorage[WorkflowControlMessage],
      dataLogStorage: LogStorage[DataLogElement],
      dpLogStorage: LogStorage[Long]
  ): ActorRef = {
    val worker = TestActorRef(
      new WorkflowWorker(id, op, controller.ref, controlLogStorage, dataLogStorage, dpLogStorage) {
        networkCommunicationActor ! RegisterActorRef(
          ActorVirtualIdentity.Controller,
          controller.ref
        )
        actorMappingToRegister.foreach {
          case (id, ref) =>
            networkCommunicationActor ! RegisterActorRef(id, ref)
        }
      }
    )
    worker
  }

  def sendMessagesAsync(worker: ActorRef, controls: Seq[ControlCommand[_]]): Future[Boolean] = {
    Future {
      sendMessages(worker, controls)
      true
    }(ExecutionContext.global)
  }

  def sendMessages(worker: ActorRef, controls: Seq[ControlCommand[_]]): Unit = {
    val messages = controls.indices.map(i =>
      WorkflowControlMessage(
        ActorVirtualIdentity.Controller,
        i,
        ControlInvocation(i, controls(i))
      )
    )
    messages.foreach { x =>
      worker ! NetworkMessage(0, x)
      Thread.sleep(400)
    }
  }

  def waitResponsesAndKillWorker(
      worker: ActorRef,
      controller: TestProbe,
      receiver: TestProbe
  ): mutable.Queue[Any] = {
    val receivedMessages = mutable.Queue[Any]()
    forAllNetworkMessages(controller, x => receivedMessages.enqueue(x))
    forAllNetworkMessages(receiver, x => receivedMessages.enqueue(x))
    worker ! PoisonPill
    println("received messages: \n" + receivedMessages.mkString("\n"))
    receivedMessages
  }

  def testRecovery(
      worker: ActorRef,
      controller: TestProbe,
      receiver: TestProbe,
      receivedMessages: mutable.Queue[Any]
  ): Unit = {
    Thread.sleep(15000)
    forAllNetworkMessages(controller, x => assert(receivedMessages.dequeue() == x))
    forAllNetworkMessages(receiver, x => assert(receivedMessages.dequeue() == x))
  }

  def smallWorkerChain(
      sender1: ActorVirtualIdentity,
      sender2: ActorVirtualIdentity,
      sender1ControlLog: LogStorage[WorkflowControlMessage],
      sender2ControlLog: LogStorage[WorkflowControlMessage],
      sender1DataLog: LogStorage[DataLogElement],
      sender2DataLog: LogStorage[DataLogElement],
      sender1DPLog: LogStorage[Long],
      sender2DPLog: LogStorage[Long]
  ): (
      ISourceOperatorExecutor,
      IOperatorExecutor,
      ActorRef,
      ActorRef,
      TestProbe,
      TestProbe,
      TestProbe
  ) = {
    val source = new SourceOperatorForRecoveryTest()
    val dummy = new DummyOperatorForRecoveryTest()
    val controller1 = TestProbe()
    val controller2 = TestProbe()
    val receiver = TestProbe()
    val controlsForSource = Seq(
      QueryStatistics(),
      QueryStatistics(),
      AddOutputPolicy(new OneToOnePolicy(fakeLink, 1, Array(sender2))),
      StartWorker(),
      QueryStatistics(),
      QueryStatistics(),
      QueryStatistics()
    )
    val controlsForDummy = Seq(
      UpdateInputLinking(sender1, fakeLink),
      AddOutputPolicy(new OneToOnePolicy(fakeLink, 1, Array(receiverID))),
      QueryStatistics(),
      QueryStatistics(),
      QueryStatistics(),
      QueryStatistics()
    )
    val dummyWorker = initWorker(
      sender2,
      dummy,
      controller2,
      Seq((receiverID, receiver.ref)),
      sender2ControlLog,
      sender2DataLog,
      sender2DPLog
    )
    val sourceWorker = initWorker(
      sender1,
      source,
      controller1,
      Seq((sender2, dummyWorker)),
      sender1ControlLog,
      sender1DataLog,
      sender1DPLog
    )
    val f1 = sendMessagesAsync(sourceWorker, controlsForSource)
    val f2 = sendMessagesAsync(dummyWorker, controlsForDummy)
    Await.result(f1, 20.seconds)
    Await.result(f2, 20.seconds)
    (source, dummy, sourceWorker, dummyWorker, controller1, controller2, receiver)
  }

  "worker" should "write logs during normal processing" in {
    val id = WorkerActorVirtualIdentity("testRecovery1")
    val sender1 = WorkerActorVirtualIdentity("sender1")
    val sender2 = WorkerActorVirtualIdentity("sender2")
    val sender3 = WorkerActorVirtualIdentity("sender3")
    val messages = Seq(
      WorkflowControlMessage(
        sender1,
        0,
        ControlInvocation(-1, UpdateInputLinking(sender1, fakeLink))
      ),
      WorkflowControlMessage(
        sender2,
        0,
        ControlInvocation(-1, UpdateInputLinking(sender2, fakeLink))
      ),
      WorkflowControlMessage(
        sender3,
        0,
        ControlInvocation(-1, UpdateInputLinking(sender3, fakeLink))
      ),
      WorkflowDataMessage(sender1, 0, DataFrame(Array.empty)),
      WorkflowDataMessage(sender2, 0, DataFrame(Array.empty)),
      WorkflowDataMessage(sender2, 1, DataFrame(Array.empty)),
      WorkflowControlMessage(sender2, 1, ControlInvocation(-1, QueryStatistics())),
      WorkflowDataMessage(sender3, 0, DataFrame(Array.empty)),
      WorkflowControlMessage(sender3, 1, ControlInvocation(-1, QueryStatistics())),
      WorkflowDataMessage(sender1, 1, DataFrame(Array.empty))
    )
    val op = new SourceOperatorForRecoveryTest()
    val controlLogStorage: LogStorage[WorkflowControlMessage] =
      new InMemoryLogStorage(id.toString + "-control")
    val dataLogStorage: LogStorage[DataLogElement] = new InMemoryLogStorage(id.toString + "-data")
    val dpLogStorage: LogStorage[Long] = new InMemoryLogStorage(id.toString + "-dp")
    val worker = system.actorOf(
      WorkflowWorker.props(id, op, TestProbe().ref, controlLogStorage, dataLogStorage, dpLogStorage)
    )
    messages.take(3).foreach { x =>
      worker ! NetworkMessage(0, x)
    }
    Thread.sleep(3000)
    messages.drop(3).foreach { x =>
      worker ! NetworkMessage(0, x)
    }
    Thread.sleep(10000)
    assert(InMemoryLogStorage.getLogOf(id.toString + "-control").size == 5)
    assert(InMemoryLogStorage.getLogOf(id.toString + "-data").size == 8)
    assert(InMemoryLogStorage.getLogOf(id.toString + "-dp").size == 5)
    dataLogStorage.clear()
    dpLogStorage.clear()
    controlLogStorage.clear()
  }

  "source worker" should "recover with the log after restarting" in {
    val id = WorkerActorVirtualIdentity("testRecovery2")
    val sender1 = WorkerActorVirtualIdentity("sender4")
    val op = new SourceOperatorForRecoveryTest()
    val controller = TestProbe()
    val receiver = TestProbe()
    val controls = Seq(
      UpdateInputLinking(sender1, fakeLink),
      AddOutputPolicy(new OneToOnePolicy(fakeLink, 1, Array(receiverID))),
      StartWorker(),
      QueryStatistics(),
      QueryStatistics(),
      QueryStatistics()
    )
<<<<<<< HEAD
    val workerMainLog = getMainLogStorage(id)
    val workerSecondaryLog = getSecondaryLogStorage(id)
=======
    val workerControlLog = new InMemoryLogStorage[WorkflowControlMessage](id + "-control")
    val workerDataLog = new InMemoryLogStorage[DataLogElement](id + "-data")
    val workerDPLog = new InMemoryLogStorage[Long](id + "-dp")
>>>>>>> 48fa2edd
    val worker = initWorker(
      id,
      op,
      controller,
      Seq((receiverID, receiver.ref)),
      workerControlLog,
      workerDataLog,
      workerDPLog
    )
    sendMessages(worker, controls)
    val received = waitResponsesAndKillWorker(worker, controller, receiver)
    val recovered = initWorker(
      id,
      op,
      controller,
      Seq((receiverID, receiver.ref)),
      workerControlLog,
      workerDataLog,
      workerDPLog
    )
    testRecovery(recovered, controller, receiver, received)
    workerControlLog.clear()
    workerDataLog.clear()
    workerDPLog.clear()
  }

  "multiple workers" should "recover with their logs after restarting" in {
    val sourceID = WorkerActorVirtualIdentity("source1")
    val dummyID = WorkerActorVirtualIdentity("dummy1")
<<<<<<< HEAD
    val sourceMainLog = getMainLogStorage(sourceID)
    val sourceSecondaryLog = getSecondaryLogStorage(sourceID)
    val dummyMainLog = getMainLogStorage(dummyID)
    val dummySecondaryLog = getSecondaryLogStorage(dummyID)
=======
    val sourceControlLogStorage: LogStorage[WorkflowControlMessage] =
      new InMemoryLogStorage(sourceID.toString + "-control")
    val sourceDataLogStorage: LogStorage[DataLogElement] =
      new InMemoryLogStorage(sourceID.toString + "-data")
    val sourceDPLogStorage: LogStorage[Long] = new InMemoryLogStorage(sourceID.toString + "-dp")
    val dummyControlLogStorage: LogStorage[WorkflowControlMessage] =
      new InMemoryLogStorage(dummyID.toString + "-control")
    val dummyDataLogStorage: LogStorage[DataLogElement] =
      new InMemoryLogStorage(dummyID.toString + "-data")
    val dummyDPLogStorage: LogStorage[Long] = new InMemoryLogStorage(dummyID.toString + "-dp")
>>>>>>> 48fa2edd
    val (source, dummy, sourceWorker, dummyWorker, controller1, controller2, receiver) =
      smallWorkerChain(
        sourceID,
        dummyID,
        sourceControlLogStorage,
        dummyControlLogStorage,
        sourceDataLogStorage,
        dummyDataLogStorage,
        sourceDPLogStorage,
        dummyDPLogStorage
      )
    val receivedMessageForSource =
      waitResponsesAndKillWorker(sourceWorker, controller1, null)
    val receivedMessageForDummy =
      waitResponsesAndKillWorker(dummyWorker, controller2, receiver)
    val recoveredDummy = initWorker(
      dummyID,
      dummy,
      controller2,
      Seq((receiverID, receiver.ref)),
      dummyControlLogStorage,
      dummyDataLogStorage,
      dummyDPLogStorage
    )
    val recoveredSource = initWorker(
      sourceID,
      source,
      controller1,
      Seq((dummyID, recoveredDummy)),
      sourceControlLogStorage,
      sourceDataLogStorage,
      sourceDPLogStorage
    )
    testRecovery(recoveredSource, controller1, null, receivedMessageForSource)
    testRecovery(recoveredDummy, controller2, receiver, receivedMessageForDummy)
    sourceControlLogStorage.clear()
    dummyControlLogStorage.clear()
    sourceDataLogStorage.clear()
    dummyDataLogStorage.clear()
    sourceDPLogStorage.clear()
    dummyDPLogStorage.clear()
  }

  "one worker" should "recover correctly while the other worker are still alive" in {
    val sourceID = WorkerActorVirtualIdentity("source2")
    val dummyID = WorkerActorVirtualIdentity("dummy2")
<<<<<<< HEAD
    val sourceMainLog = getMainLogStorage(sourceID)
    val sourceSecondaryLog = getSecondaryLogStorage(sourceID)
    val dummyMainLog = getMainLogStorage(dummyID)
    val dummySecondaryLog = getSecondaryLogStorage(dummyID)
=======
    val sourceControlLogStorage: LogStorage[WorkflowControlMessage] =
      new InMemoryLogStorage(sourceID.toString + "-control")
    val sourceDataLogStorage: LogStorage[DataLogElement] =
      new InMemoryLogStorage(sourceID.toString + "-data")
    val sourceDPLogStorage: LogStorage[Long] = new InMemoryLogStorage(sourceID.toString + "-dp")
    val dummyControlLogStorage: LogStorage[WorkflowControlMessage] =
      new InMemoryLogStorage(dummyID.toString + "-control")
    val dummyDataLogStorage: LogStorage[DataLogElement] =
      new InMemoryLogStorage(dummyID.toString + "-data")
    val dummyDPLogStorage: LogStorage[Long] = new InMemoryLogStorage(dummyID.toString + "-dp")
>>>>>>> 48fa2edd
    val (source, dummy, sourceWorker, dummyWorker, controller1, controller2, receiver) =
      smallWorkerChain(
        sourceID,
        dummyID,
        sourceControlLogStorage,
        dummyControlLogStorage,
        sourceDataLogStorage,
        dummyDataLogStorage,
        sourceDPLogStorage,
        dummyDPLogStorage
      )
    val receivedMessageForSource =
      waitResponsesAndKillWorker(sourceWorker, controller1, null)
    val recoveredSource = initWorker(
      sourceID,
      source,
      controller1,
      Seq((dummyID, dummyWorker)),
      sourceControlLogStorage,
      sourceDataLogStorage,
      sourceDPLogStorage
    )
    testRecovery(recoveredSource, controller1, null, receivedMessageForSource)
    val expectedData = ((0 until 15).map(x =>
      WorkflowDataMessage(dummyID, x, DataFrame(Array(ITuple(x + 1))))
    ) ++ Seq(WorkflowDataMessage(dummyID, 15, EndOfUpstream()))).to[mutable.Queue]
    forAllNetworkMessages(receiver, w => assert(w == expectedData.dequeue()))
    val receivedControl = mutable.Queue[WorkflowMessage]()
    forAllNetworkMessages(controller2, w => receivedControl.enqueue(w))
    assert(receivedControl.size == 9)
    sourceControlLogStorage.clear()
    dummyControlLogStorage.clear()
    sourceDataLogStorage.clear()
    dummyDataLogStorage.clear()
    sourceDPLogStorage.clear()
    dummyDPLogStorage.clear()
  }

}<|MERGE_RESOLUTION|>--- conflicted
+++ resolved
@@ -37,21 +37,7 @@
   LayerIdentity,
   LinkIdentity
 }
-<<<<<<< HEAD
-import edu.uci.ics.amber.engine.recovery.MainLogStorage.{FromID, IdentifierMapping}
-import edu.uci.ics.amber.engine.recovery.local.{
-  LocalDiskMainLogStorage,
-  LocalDiskSecondaryLogStorage
-}
-import edu.uci.ics.amber.engine.recovery.mem.{
-  InMemoryLogStorage,
-  InMemoryMainLogStorage,
-  InMemorySecondaryLogStorage
-}
-import org.apache.commons.io.FileUtils
-=======
 import edu.uci.ics.amber.engine.recovery.DataLogManager.DataLogElement
->>>>>>> 48fa2edd
 import org.scalatest.BeforeAndAfterAll
 import org.scalatest.flatspec.AnyFlatSpecLike
 import org.scalamock.scalatest.MockFactory
@@ -337,14 +323,9 @@
       QueryStatistics(),
       QueryStatistics()
     )
-<<<<<<< HEAD
-    val workerMainLog = getMainLogStorage(id)
-    val workerSecondaryLog = getSecondaryLogStorage(id)
-=======
     val workerControlLog = new InMemoryLogStorage[WorkflowControlMessage](id + "-control")
     val workerDataLog = new InMemoryLogStorage[DataLogElement](id + "-data")
     val workerDPLog = new InMemoryLogStorage[Long](id + "-dp")
->>>>>>> 48fa2edd
     val worker = initWorker(
       id,
       op,
@@ -374,12 +355,6 @@
   "multiple workers" should "recover with their logs after restarting" in {
     val sourceID = WorkerActorVirtualIdentity("source1")
     val dummyID = WorkerActorVirtualIdentity("dummy1")
-<<<<<<< HEAD
-    val sourceMainLog = getMainLogStorage(sourceID)
-    val sourceSecondaryLog = getSecondaryLogStorage(sourceID)
-    val dummyMainLog = getMainLogStorage(dummyID)
-    val dummySecondaryLog = getSecondaryLogStorage(dummyID)
-=======
     val sourceControlLogStorage: LogStorage[WorkflowControlMessage] =
       new InMemoryLogStorage(sourceID.toString + "-control")
     val sourceDataLogStorage: LogStorage[DataLogElement] =
@@ -390,7 +365,6 @@
     val dummyDataLogStorage: LogStorage[DataLogElement] =
       new InMemoryLogStorage(dummyID.toString + "-data")
     val dummyDPLogStorage: LogStorage[Long] = new InMemoryLogStorage(dummyID.toString + "-dp")
->>>>>>> 48fa2edd
     val (source, dummy, sourceWorker, dummyWorker, controller1, controller2, receiver) =
       smallWorkerChain(
         sourceID,
@@ -437,12 +411,6 @@
   "one worker" should "recover correctly while the other worker are still alive" in {
     val sourceID = WorkerActorVirtualIdentity("source2")
     val dummyID = WorkerActorVirtualIdentity("dummy2")
-<<<<<<< HEAD
-    val sourceMainLog = getMainLogStorage(sourceID)
-    val sourceSecondaryLog = getSecondaryLogStorage(sourceID)
-    val dummyMainLog = getMainLogStorage(dummyID)
-    val dummySecondaryLog = getSecondaryLogStorage(dummyID)
-=======
     val sourceControlLogStorage: LogStorage[WorkflowControlMessage] =
       new InMemoryLogStorage(sourceID.toString + "-control")
     val sourceDataLogStorage: LogStorage[DataLogElement] =
@@ -453,7 +421,6 @@
     val dummyDataLogStorage: LogStorage[DataLogElement] =
       new InMemoryLogStorage(dummyID.toString + "-data")
     val dummyDPLogStorage: LogStorage[Long] = new InMemoryLogStorage(dummyID.toString + "-dp")
->>>>>>> 48fa2edd
     val (source, dummy, sourceWorker, dummyWorker, controller1, controller2, receiver) =
       smallWorkerChain(
         sourceID,
