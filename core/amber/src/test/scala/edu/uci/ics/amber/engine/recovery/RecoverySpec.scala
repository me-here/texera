--- conflicted
+++ resolved
@@ -254,52 +254,6 @@
   }
 //  The following test will randomly fail in github action, the reason is still unclear.
 
-<<<<<<< HEAD
-//  "worker" should "write logs during normal processing" in {
-//    val id = WorkerActorVirtualIdentity("testRecovery1")
-//    val sender1 = WorkerActorVirtualIdentity("sender1")
-//    val sender2 = WorkerActorVirtualIdentity("sender2")
-//    val sender3 = WorkerActorVirtualIdentity("sender3")
-//    val messages = Seq(
-//      WorkflowDataMessage(
-//        sender1,
-//        0,
-//        InputLinking(fakeLink)
-//      ),
-//      WorkflowDataMessage(
-//        sender2,
-//        0,
-//        InputLinking(fakeLink)
-//      ),
-//      WorkflowDataMessage(
-//        sender3,
-//        0,
-//        InputLinking(fakeLink)
-//      ),
-//      WorkflowDataMessage(sender1, 1, DataFrame(Array.empty)),
-//      WorkflowDataMessage(sender2, 1, DataFrame(Array.empty)),
-//      WorkflowDataMessage(sender2, 2, DataFrame(Array.empty)),
-//      WorkflowControlMessage(sender2, 0, ControlInvocation(0, PauseWorker())),
-//      WorkflowDataMessage(sender3, 1, DataFrame(Array.empty)),
-//      WorkflowControlMessage(sender3, 0, ControlInvocation(0, ResumeWorker())),
-//      WorkflowDataMessage(sender1, 2, DataFrame(Array.empty))
-//    )
-//    val op = new SourceOperatorForRecoveryTest()
-//    val mainLogStorage: MainLogStorage = new InMemoryMainLogStorage(id)
-//    val secondaryLogStorage: SecondaryLogStorage = new InMemorySecondaryLogStorage(id)
-//    val worker = system.actorOf(
-//      WorkflowWorker.props(id, op, TestProbe().ref, mainLogStorage, secondaryLogStorage)
-//    )
-//    messages.foreach { x =>
-//      worker ! NetworkMessage(0, x)
-//    }
-//    Thread.sleep(2000)
-//    assert(InMemoryLogStorage.getMainLogOf(id.toString).size == 13)
-//    assert(InMemoryLogStorage.getSecondaryLogOf(id.toString).size == 2)
-//    mainLogStorage.clear()
-//    secondaryLogStorage.clear()
-//  }
-=======
   "worker" should "write logs during normal processing" in {
     val id = WorkerActorVirtualIdentity("testRecovery1")
     val sender1 = WorkerActorVirtualIdentity("sender1")
@@ -348,7 +302,6 @@
     dpLogStorage.clear()
     controlLogStorage.clear()
   }
->>>>>>> 981e262e
 
   "source worker" should "recover with the log after restarting" in {
     val id = WorkerActorVirtualIdentity("testRecovery2")
@@ -492,19 +445,12 @@
     val receivedControl = mutable.Queue[WorkflowMessage]()
     forAllNetworkMessages(controller2, w => receivedControl.enqueue(w))
     assert(receivedControl.size == 8)
-<<<<<<< HEAD
-    sourceMainLog.clear()
-    sourceSecondaryLog.clear()
-    dummyMainLog.clear()
-    dummySecondaryLog.clear()
-=======
     sourceControlLogStorage.clear()
     dummyControlLogStorage.clear()
     sourceDataLogStorage.clear()
     dummyDataLogStorage.clear()
     sourceDPLogStorage.clear()
     dummyDPLogStorage.clear()
->>>>>>> 981e262e
   }
 
 }