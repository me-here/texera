package edu.uci.ics.amber.engine.architecture.messaginglayer

import com.softwaremill.macwire.wire
import edu.uci.ics.amber.engine.architecture.worker.WorkerInternalQueue
import edu.uci.ics.amber.engine.architecture.worker.WorkerInternalQueue.{EndMarker, EndOfAllMarker, InputTuple, SenderChangeMarker}
import edu.uci.ics.amber.engine.common.ambermessage.{DataFrame, EndOfUpstream}
import edu.uci.ics.amber.engine.common.tuple.ITuple
<<<<<<< HEAD
import edu.uci.ics.amber.engine.common.virtualidentity.{LayerIdentity, LinkIdentity, WorkerActorVirtualIdentity}
=======
import edu.uci.ics.amber.engine.common.virtualidentity.{
  ActorVirtualIdentity,
  LayerIdentity,
  LinkIdentity
}
>>>>>>> 67360c42
import org.scalamock.scalatest.MockFactory
import org.scalatest.flatspec.AnyFlatSpec

class BatchToTupleConverterSpec extends AnyFlatSpec with MockFactory {
<<<<<<< HEAD
  val linkID1 = LinkIdentity(null, null)
  val linkID2 = LinkIdentity(Option(LayerIdentity("", "", "")), null)
  private val mockInternalQueue = mock[WorkerInternalQueue]
  private val fakeID = WorkerActorVirtualIdentity("testReceiver")
=======
  val linkID1: LinkIdentity = LinkIdentity(null, null)
  val linkID2: LinkIdentity = LinkIdentity(Option(LayerIdentity("", "", "")), None)
  private val mockInternalQueue = mock[WorkerInternalQueue]
  private val fakeID = ActorVirtualIdentity("testReceiver")
>>>>>>> 67360c42
  "tuple producer" should "break batch into tuples and output" in {
    val batchToTupleConverter = wire[BatchToTupleConverter]
    val inputBatch = DataFrame(Array.fill(4)(ITuple(1, 2, 3, 5, "9.8", 7.6)))
    inSequence {
      (mockInternalQueue.appendElement _).expects(SenderChangeMarker(linkID1))
      inputBatch.frame.foreach { i =>
        (mockInternalQueue.appendElement _).expects(InputTuple(i))
      }
      (mockInternalQueue.appendElement _).expects(EndMarker)
      (mockInternalQueue.appendElement _).expects(EndOfAllMarker)
    }
    batchToTupleConverter.registerInput(fakeID, linkID1)
    batchToTupleConverter.processDataPayload(fakeID, inputBatch)
    batchToTupleConverter.processDataPayload(fakeID, EndOfUpstream())
  }

  "tuple producer" should "be aware of upstream change" in {
    val batchToTupleConverter = wire[BatchToTupleConverter]
    val inputBatchFromUpstream1 = DataFrame(Array.fill(4)(ITuple(1, 2, 3, 5, "9.8", 7.6)))
    val inputBatchFromUpstream2 = DataFrame(Array.fill(4)(ITuple(2, 3, 4, 5, "6.7", 8.9)))
    inSequence {
      (mockInternalQueue.appendElement _).expects(SenderChangeMarker(linkID1))
      inputBatchFromUpstream1.frame.foreach { i =>
        (mockInternalQueue.appendElement _).expects(InputTuple(i))
      }
      (mockInternalQueue.appendElement _).expects(SenderChangeMarker(linkID2))
      inputBatchFromUpstream2.frame.foreach { i =>
        (mockInternalQueue.appendElement _).expects(InputTuple(i))
      }
      (mockInternalQueue.appendElement _).expects(EndMarker)
      (mockInternalQueue.appendElement _).expects(SenderChangeMarker(linkID1))
      (mockInternalQueue.appendElement _).expects(EndMarker)
      (mockInternalQueue.appendElement _).expects(EndOfAllMarker)
    }
    val first = ActorVirtualIdentity("first upstream")
    val second = ActorVirtualIdentity("second upstream")
    batchToTupleConverter.registerInput(first, linkID1)
    batchToTupleConverter.registerInput(second, linkID2)
    batchToTupleConverter.processDataPayload(first, inputBatchFromUpstream1)
    batchToTupleConverter.processDataPayload(second, inputBatchFromUpstream2)
    batchToTupleConverter.processDataPayload(second, EndOfUpstream())
    batchToTupleConverter.processDataPayload(first, EndOfUpstream())

  }

}<|MERGE_RESOLUTION|>--- conflicted
+++ resolved
@@ -5,30 +5,19 @@
 import edu.uci.ics.amber.engine.architecture.worker.WorkerInternalQueue.{EndMarker, EndOfAllMarker, InputTuple, SenderChangeMarker}
 import edu.uci.ics.amber.engine.common.ambermessage.{DataFrame, EndOfUpstream}
 import edu.uci.ics.amber.engine.common.tuple.ITuple
-<<<<<<< HEAD
-import edu.uci.ics.amber.engine.common.virtualidentity.{LayerIdentity, LinkIdentity, WorkerActorVirtualIdentity}
-=======
 import edu.uci.ics.amber.engine.common.virtualidentity.{
   ActorVirtualIdentity,
   LayerIdentity,
   LinkIdentity
 }
->>>>>>> 67360c42
 import org.scalamock.scalatest.MockFactory
 import org.scalatest.flatspec.AnyFlatSpec
 
 class BatchToTupleConverterSpec extends AnyFlatSpec with MockFactory {
-<<<<<<< HEAD
-  val linkID1 = LinkIdentity(null, null)
-  val linkID2 = LinkIdentity(Option(LayerIdentity("", "", "")), null)
-  private val mockInternalQueue = mock[WorkerInternalQueue]
-  private val fakeID = WorkerActorVirtualIdentity("testReceiver")
-=======
   val linkID1: LinkIdentity = LinkIdentity(null, null)
   val linkID2: LinkIdentity = LinkIdentity(Option(LayerIdentity("", "", "")), None)
   private val mockInternalQueue = mock[WorkerInternalQueue]
   private val fakeID = ActorVirtualIdentity("testReceiver")
->>>>>>> 67360c42
   "tuple producer" should "break batch into tuples and output" in {
     val batchToTupleConverter = wire[BatchToTupleConverter]
     val inputBatch = DataFrame(Array.fill(4)(ITuple(1, 2, 3, 5, "9.8", 7.6)))
