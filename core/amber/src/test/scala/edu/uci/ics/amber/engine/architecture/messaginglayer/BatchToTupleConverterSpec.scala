package edu.uci.ics.amber.engine.architecture.messaginglayer

import com.softwaremill.macwire.wire
import edu.uci.ics.amber.engine.architecture.worker.WorkerInternalQueue
import edu.uci.ics.amber.engine.architecture.worker.WorkerInternalQueue.{
  EndMarker,
  EndOfAllMarker,
  InputTuple,
  SenderChangeMarker
}
<<<<<<< HEAD
import edu.uci.ics.amber.engine.common.ambermessage.WorkerMessage.{DataFrame, EndOfUpstream}
import edu.uci.ics.amber.engine.common.ambertag.OperatorIdentifier
import edu.uci.ics.amber.engine.common.ambertag.neo.VirtualIdentity.WorkerActorVirtualIdentity
=======
import edu.uci.ics.amber.engine.common.ambermessage.{DataFrame, EndOfUpstream}
>>>>>>> a472c7cd
import edu.uci.ics.amber.engine.common.tuple.ITuple
import edu.uci.ics.amber.engine.common.virtualidentity.ActorVirtualIdentity.WorkerActorVirtualIdentity
import edu.uci.ics.amber.engine.common.virtualidentity.{LayerIdentity, LinkIdentity}
import org.scalamock.scalatest.MockFactory
import org.scalatest.flatspec.AnyFlatSpec

class BatchToTupleConverterSpec extends AnyFlatSpec with MockFactory {
  private val mockInternalQueue = mock[WorkerInternalQueue]
  private val fakeID = WorkerActorVirtualIdentity("testReceiver")
  val linkID1 = LinkIdentity(null, null)
  val linkID2 = LinkIdentity(LayerIdentity("", "", ""), null)
  "tuple producer" should "break batch into tuples and output" in {
    val batchToTupleConverter = wire[BatchToTupleConverter]
    val inputBatch = DataFrame(Array.fill(4)(ITuple(1, 2, 3, 5, "9.8", 7.6)))
    inSequence {
<<<<<<< HEAD
      (mockInternalQueue.appendElement _).expects(
        SenderChangeMarker(OperatorIdentifier("test", "test"))
      )
=======
      (mockInternalQueue.appendElement _).expects(SenderChangeMarker(linkID1))
>>>>>>> a472c7cd
      inputBatch.frame.foreach { i =>
        (mockInternalQueue.appendElement _).expects(InputTuple(i))
      }
      (mockInternalQueue.appendElement _).expects(EndMarker)
      (mockInternalQueue.appendElement _).expects(EndOfAllMarker)
    }
<<<<<<< HEAD
    batchToTupleConverter.registerInput(fakeID, OperatorIdentifier("test", "test"))
=======
    batchToTupleConverter.registerInput(fakeID, linkID1)
>>>>>>> a472c7cd
    batchToTupleConverter.processDataPayload(fakeID, Iterable(inputBatch))
    batchToTupleConverter.processDataPayload(fakeID, Iterable(EndOfUpstream()))
  }

  "tuple producer" should "be aware of upstream change" in {
    val batchToTupleConverter = wire[BatchToTupleConverter]
    val inputBatchFromUpstream1 = DataFrame(Array.fill(4)(ITuple(1, 2, 3, 5, "9.8", 7.6)))
    val inputBatchFromUpstream2 = DataFrame(Array.fill(4)(ITuple(2, 3, 4, 5, "6.7", 8.9)))
    inSequence {
<<<<<<< HEAD
      (mockInternalQueue.appendElement _).expects(
        SenderChangeMarker(OperatorIdentifier("test", "op0"))
      )
      inputBatchFromUpstream1.frame.foreach { i =>
        (mockInternalQueue.appendElement _).expects(InputTuple(i))
      }
      (mockInternalQueue.appendElement _).expects(
        SenderChangeMarker(OperatorIdentifier("test", "op1"))
      )
      inputBatchFromUpstream2.frame.foreach { i =>
        (mockInternalQueue.appendElement _).expects(InputTuple(i))
      }
      (mockInternalQueue.appendElement _).expects(EndMarker())
      (mockInternalQueue.appendElement _).expects(
        SenderChangeMarker(OperatorIdentifier("test", "op0"))
      )
      (mockInternalQueue.appendElement _).expects(EndMarker())
      (mockInternalQueue.appendElement _).expects(EndOfAllMarker())
    }
    val first = WorkerActorVirtualIdentity("first upstream")
    val second = WorkerActorVirtualIdentity("second upstream")
    batchToTupleConverter.registerInput(first, OperatorIdentifier("test", "op0"))
    batchToTupleConverter.registerInput(second, OperatorIdentifier("test", "op1"))
=======
      (mockInternalQueue.appendElement _).expects(SenderChangeMarker(linkID1))
      inputBatchFromUpstream1.frame.foreach { i =>
        (mockInternalQueue.appendElement _).expects(InputTuple(i))
      }
      (mockInternalQueue.appendElement _).expects(SenderChangeMarker(linkID2))
      inputBatchFromUpstream2.frame.foreach { i =>
        (mockInternalQueue.appendElement _).expects(InputTuple(i))
      }
      (mockInternalQueue.appendElement _).expects(EndMarker)
      (mockInternalQueue.appendElement _).expects(SenderChangeMarker(linkID1))
      (mockInternalQueue.appendElement _).expects(EndMarker)
      (mockInternalQueue.appendElement _).expects(EndOfAllMarker)
    }
    val first = WorkerActorVirtualIdentity("first upstream")
    val second = WorkerActorVirtualIdentity("second upstream")
    batchToTupleConverter.registerInput(first, linkID1)
    batchToTupleConverter.registerInput(second, linkID2)
>>>>>>> a472c7cd
    batchToTupleConverter.processDataPayload(first, Iterable(inputBatchFromUpstream1))
    batchToTupleConverter.processDataPayload(
      second,
      Iterable(inputBatchFromUpstream2, EndOfUpstream())
    )
    batchToTupleConverter.processDataPayload(first, Iterable(EndOfUpstream()))

  }

}<|MERGE_RESOLUTION|>--- conflicted
+++ resolved
@@ -8,13 +8,7 @@
   InputTuple,
   SenderChangeMarker
 }
-<<<<<<< HEAD
-import edu.uci.ics.amber.engine.common.ambermessage.WorkerMessage.{DataFrame, EndOfUpstream}
-import edu.uci.ics.amber.engine.common.ambertag.OperatorIdentifier
-import edu.uci.ics.amber.engine.common.ambertag.neo.VirtualIdentity.WorkerActorVirtualIdentity
-=======
 import edu.uci.ics.amber.engine.common.ambermessage.{DataFrame, EndOfUpstream}
->>>>>>> a472c7cd
 import edu.uci.ics.amber.engine.common.tuple.ITuple
 import edu.uci.ics.amber.engine.common.virtualidentity.ActorVirtualIdentity.WorkerActorVirtualIdentity
 import edu.uci.ics.amber.engine.common.virtualidentity.{LayerIdentity, LinkIdentity}
@@ -30,24 +24,15 @@
     val batchToTupleConverter = wire[BatchToTupleConverter]
     val inputBatch = DataFrame(Array.fill(4)(ITuple(1, 2, 3, 5, "9.8", 7.6)))
     inSequence {
-<<<<<<< HEAD
-      (mockInternalQueue.appendElement _).expects(
-        SenderChangeMarker(OperatorIdentifier("test", "test"))
-      )
-=======
       (mockInternalQueue.appendElement _).expects(SenderChangeMarker(linkID1))
->>>>>>> a472c7cd
       inputBatch.frame.foreach { i =>
         (mockInternalQueue.appendElement _).expects(InputTuple(i))
       }
       (mockInternalQueue.appendElement _).expects(EndMarker)
       (mockInternalQueue.appendElement _).expects(EndOfAllMarker)
     }
-<<<<<<< HEAD
-    batchToTupleConverter.registerInput(fakeID, OperatorIdentifier("test", "test"))
-=======
+
     batchToTupleConverter.registerInput(fakeID, linkID1)
->>>>>>> a472c7cd
     batchToTupleConverter.processDataPayload(fakeID, Iterable(inputBatch))
     batchToTupleConverter.processDataPayload(fakeID, Iterable(EndOfUpstream()))
   }
@@ -57,31 +42,6 @@
     val inputBatchFromUpstream1 = DataFrame(Array.fill(4)(ITuple(1, 2, 3, 5, "9.8", 7.6)))
     val inputBatchFromUpstream2 = DataFrame(Array.fill(4)(ITuple(2, 3, 4, 5, "6.7", 8.9)))
     inSequence {
-<<<<<<< HEAD
-      (mockInternalQueue.appendElement _).expects(
-        SenderChangeMarker(OperatorIdentifier("test", "op0"))
-      )
-      inputBatchFromUpstream1.frame.foreach { i =>
-        (mockInternalQueue.appendElement _).expects(InputTuple(i))
-      }
-      (mockInternalQueue.appendElement _).expects(
-        SenderChangeMarker(OperatorIdentifier("test", "op1"))
-      )
-      inputBatchFromUpstream2.frame.foreach { i =>
-        (mockInternalQueue.appendElement _).expects(InputTuple(i))
-      }
-      (mockInternalQueue.appendElement _).expects(EndMarker())
-      (mockInternalQueue.appendElement _).expects(
-        SenderChangeMarker(OperatorIdentifier("test", "op0"))
-      )
-      (mockInternalQueue.appendElement _).expects(EndMarker())
-      (mockInternalQueue.appendElement _).expects(EndOfAllMarker())
-    }
-    val first = WorkerActorVirtualIdentity("first upstream")
-    val second = WorkerActorVirtualIdentity("second upstream")
-    batchToTupleConverter.registerInput(first, OperatorIdentifier("test", "op0"))
-    batchToTupleConverter.registerInput(second, OperatorIdentifier("test", "op1"))
-=======
       (mockInternalQueue.appendElement _).expects(SenderChangeMarker(linkID1))
       inputBatchFromUpstream1.frame.foreach { i =>
         (mockInternalQueue.appendElement _).expects(InputTuple(i))
@@ -99,7 +59,6 @@
     val second = WorkerActorVirtualIdentity("second upstream")
     batchToTupleConverter.registerInput(first, linkID1)
     batchToTupleConverter.registerInput(second, linkID2)
->>>>>>> a472c7cd
     batchToTupleConverter.processDataPayload(first, Iterable(inputBatchFromUpstream1))
     batchToTupleConverter.processDataPayload(
       second,
