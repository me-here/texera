{
	"google": {
	    # Please refer to this wiki in configuring the following attributes.
	    # https://github.com/Texera/texera/wiki/Guide-for-Developers#to-save-workflow-results-to-google-sheet

	    # directory path to cache google tokens, relative to this `core/conf/`.
		"tokenPath": "",
		# google credential path for the service account, relative to this `core/conf/`.
		"credentialPath": ""
	},
<<<<<<< HEAD
	"userResource": {
    	    # directory path to save the workflow execution result, relative to this `core/user-resources/`.
    		"workflowResultPath": "/workflow_result",
    	}
=======
	"python" :{
	    # python3 executable path
	    "path": ""
	}
>>>>>>> 28f8ed03
}<|MERGE_RESOLUTION|>--- conflicted
+++ resolved
@@ -8,15 +8,12 @@
 		# google credential path for the service account, relative to this `core/conf/`.
 		"credentialPath": ""
 	},
-<<<<<<< HEAD
-	"userResource": {
-    	    # directory path to save the workflow execution result, relative to this `core/user-resources/`.
-    		"workflowResultPath": "/workflow_result",
-    	}
-=======
 	"python" :{
 	    # python3 executable path
 	    "path": ""
-	}
->>>>>>> 28f8ed03
+	},
+    "userResource": {
+            # directory path to save the workflow execution result, relative to this `core/user-resources/`.
+            "workflowResultPath": "/workflow_result",
+        }
 }