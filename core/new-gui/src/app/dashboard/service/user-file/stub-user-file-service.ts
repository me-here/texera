import { Injectable } from "@angular/core";
import { Observable, of, Subject } from "rxjs";
import { DashboardUserFileEntry, UserFile } from "../../type/dashboard-user-file-entry";
import { PublicInterfaceOf } from "../../../common/util/stub";
import { UserFileService } from "./user-file.service";
import { HttpClient } from "@angular/common/http";
import { StubUserService } from "../../../common/service/user/stub-user.service";
import { AccessEntry } from "../../type/access.interface";

@Injectable({
  providedIn: "root",
})
export class StubUserFileService implements PublicInterfaceOf<UserFileService> {
  public testUFAs: AccessEntry[] = [];
  private userFiles: DashboardUserFileEntry[] = [];
  private userFilesChanged = new Subject<null>();

  constructor(private http: HttpClient, private userService: StubUserService) {
    StubUserFileService.detectUserChanges();
  }

  public grantUserFileAccess(
    file: DashboardUserFileEntry,
    username: string,
    accessLevel: string
  ): Observable<Response> {
    return of();
  }

  public getUserFileAccessList(dashboardUserFileEntry: DashboardUserFileEntry): Observable<ReadonlyArray<AccessEntry>> {
    return of();
  }

  public revokeUserFileAccess(dashboardUserFileEntry: DashboardUserFileEntry, username: string): Observable<Response> {
    return of();
  }

  public getUserFilesChangedEvent(): Observable<null> {
    return of();
  }

  /**
   * retrieve the files from the backend and store in the user-file service.
   * these file can be accessed by function {@link getFileArray}
   */
  public refreshDashboardUserFileEntries(): void {
    return;
  }

  /**
   * delete the targetFile in the backend.
   * this function will automatically refresh the files in the service when succeed.
   * @param targetFile
   */
  public deleteDashboardUserFileEntry(targetFile: DashboardUserFileEntry): void {
    return;
  }

  addFileSizeUnit(fileSize: number): string {
    return "";
  }

  getUserFiles(): ReadonlyArray<DashboardUserFileEntry> {
    return [];
  }

  getDownloadURL(targetFile: UserFile): string {
    return "";
  }

  requestDownloadUserFile(targetFile: UserFile): Observable<Blob> {
    return of();
  }

  downloadUserFile(targetFile: UserFile): Observable<Blob> {
    return of();
  }

  /**
   * refresh the files in the service whenever the user changes.
   */
  private static detectUserChanges(): void {
    return;
  }

<<<<<<< HEAD
  public updateFileName(fid: number, name: string): Observable<Response> {
=======
  public updateFileName(fid: number, name: string): Observable<void> {
>>>>>>> 79dcec36
    return of();
  }
}<|MERGE_RESOLUTION|>--- conflicted
+++ resolved
@@ -83,11 +83,7 @@
     return;
   }
 
-<<<<<<< HEAD
-  public updateFileName(fid: number, name: string): Observable<Response> {
-=======
   public updateFileName(fid: number, name: string): Observable<void> {
->>>>>>> 79dcec36
     return of();
   }
 }