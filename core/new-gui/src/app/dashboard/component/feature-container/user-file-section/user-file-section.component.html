--- conflicted
+++ resolved
@@ -29,14 +29,10 @@
     <nz-autocomplete [nzDataSource]="filteredFilenames" nzBackfill #auto></nz-autocomplete>
     </nz-input-group>
     <nz-list>
-<<<<<<< HEAD
-      <nz-list-item *ngFor="let dashboardUserFileEntry of getFileArray();let indexOfElement=index" class="user-file-list-item">
-=======
       <nz-list-item
         *ngFor="let dashboardUserFileEntry of getFileArray();let indexOfElement=index"
         class="user-file-list-item"
       >
->>>>>>> 79dcec36
         <nz-list-item-meta>
           <nz-list-item-meta-title>
             <div class="file-name">
@@ -44,11 +40,7 @@
                 {{ dashboardUserFileEntry.ownerName + "/" + dashboardUserFileEntry.file.name }}
               </h4>
               <ng-template #customeFileName>
-<<<<<<< HEAD
                 <input  
-=======
-                <input
->>>>>>> 79dcec36
                   #customeFileName
                   (focusout)="confirmUpdateFileCustomName(dashboardUserFileEntry, customeFileName.value, indexOfElement)"
                   (keyup.enter)="confirmUpdateFileCustomName(dashboardUserFileEntry, customeFileName.value, indexOfElement)"
@@ -57,17 +49,6 @@
                 />
               </ng-template>
               <button
-<<<<<<< HEAD
-              (click)="isEditingName.push(indexOfElement)"
-              nz-button
-              nz-tooltip="Customize File Name"
-              nzSize="small"
-              nzTooltipPlacement="bottom"
-              nzType="text"
-            >
-            <i nz-icon nzTheme="outline" nzType="edit"></i>
-          </button>
-=======
                 (click)="isEditingName.push(indexOfElement)"
                 nz-button
                 nz-tooltip="Customize File Name"
@@ -77,7 +58,6 @@
               >
                 <i nz-icon nzTheme="outline" nzType="edit"></i>
               </button>
->>>>>>> 79dcec36
               <i
                 *ngIf="dashboardUserFileEntry.isOwner"
                 ngbTooltip="You are the OWNER"
