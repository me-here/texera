--- conflicted
+++ resolved
@@ -56,14 +56,10 @@
         </nz-select>
       </ng-template>
     <nz-list>
-<<<<<<< HEAD
-      <nz-list-item *ngFor="let dashboardWorkflowEntry of dashboardWorkflowEntries;let indexOfElement=index" class="workflow-list-item">
-=======
       <nz-list-item
         *ngFor="let dashboardWorkflowEntry of dashboardWorkflowEntries;let indexOfElement=index"
         class="workflow-list-item"
       >
->>>>>>> 79dcec36
         <nz-list-item-meta>
           <nz-list-item-meta-avatar>
             <nz-avatar
@@ -76,13 +72,6 @@
           </nz-list-item-meta-avatar>
           <nz-list-item-meta-title>
             <span class="workflow-dashboard-entry">
-<<<<<<< HEAD
-              <label *ngIf="dashboardWorkflowEntriesIsEditingName.indexOf(indexOfElement) === -1; else customeWorkflow " (click)="jumpToWorkflow(dashboardWorkflowEntry)" class="workflow-name"
-                >{{ dashboardWorkflowEntry.workflow.name }}</label
-              >
-              <ng-template #customeWorkflow>
-                <input  
-=======
               <label
                 *ngIf="dashboardWorkflowEntriesIsEditingName.indexOf(indexOfElement) === -1; else customeWorkflow "
                 (click)="jumpToWorkflow(dashboardWorkflowEntry)"
@@ -91,7 +80,6 @@
               >
               <ng-template #customeWorkflow>
                 <input
->>>>>>> 79dcec36
                   #customName
                   (focusout)="confirmUpdateWorkflowCustomName(dashboardWorkflowEntry, customName.value, indexOfElement)"
                   (keyup.enter)="confirmUpdateWorkflowCustomName(dashboardWorkflowEntry, customName.value, indexOfElement)"
@@ -100,17 +88,6 @@
                 />
               </ng-template>
               <button
-<<<<<<< HEAD
-              (click)="dashboardWorkflowEntriesIsEditingName.push(indexOfElement)"
-              nz-button
-              nz-tooltip="Customize Workflow Name"
-              nzSize="small"
-              nzTooltipPlacement="bottom"
-              nzType="text"
-            >
-              <i nz-icon nzTheme="outline" nzType="edit"></i>
-            </button>
-=======
                 (click)="dashboardWorkflowEntriesIsEditingName.push(indexOfElement)"
                 nz-button
                 nz-tooltip="Customize Workflow Name"
@@ -120,7 +97,6 @@
               >
                 <i nz-icon nzTheme="outline" nzType="edit"></i>
               </button>
->>>>>>> 79dcec36
               <i
                 *ngIf="dashboardWorkflowEntry.isOwner"
                 ngbTooltip="You are the OWNER"
