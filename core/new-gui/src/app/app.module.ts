--- conflicted
+++ resolved
@@ -25,13 +25,10 @@
 import { NzModalModule } from 'ng-zorro-antd/modal';
 import { NzTableModule } from 'ng-zorro-antd/table';
 import { NzToolTipModule } from 'ng-zorro-antd/tooltip';
-<<<<<<< HEAD
 import { NzEmptyModule } from 'ng-zorro-antd/empty';
 import { NzMessageModule } from 'ng-zorro-antd/message';
 import { NzPopconfirmModule } from 'ng-zorro-antd/popconfirm';
-=======
 import { NzBadgeModule } from 'ng-zorro-antd/badge';
->>>>>>> 359143b6
 import { FileUploadModule } from 'ng2-file-upload';
 import { NgxAceModule } from 'ngx-ace-icy';
 import { NgxJsonViewerModule } from 'ngx-json-viewer';
@@ -166,13 +163,10 @@
     NzToolTipModule,
     NzTableModule,
     NzModalModule,
-<<<<<<< HEAD
     NzPopconfirmModule,
     NzEmptyModule,
     NzMessageModule,
-=======
     NzBadgeModule,
->>>>>>> 359143b6
     NgxAceModule,
     MatDialogModule
   ],
