--- conflicted
+++ resolved
@@ -1,23 +1,3 @@
-<<<<<<< HEAD
-import { Injectable } from '@angular/core';
-
-import * as joint from 'jointjs';
-import { cloneDeep } from 'lodash';
-import { BehaviorSubject, Observable, Subject } from 'rxjs';
-import { Workflow, WorkflowContent } from '../../../../common/type/workflow';
-import { mapToRecord, recordToMap } from '../../../../common/util/map';
-import { WorkflowMetadata } from '../../../../dashboard/type/workflow-metadata.interface';
-import { Breakpoint, CommentBox, OperatorLink, OperatorPort, OperatorPredicate, Point, Comment } from '../../../types/workflow-common.interface';
-import { JointUIService } from '../../joint-ui/joint-ui.service';
-import { OperatorMetadataService } from '../../operator-metadata/operator-metadata.service';
-import { UndoRedoService } from '../../undo-redo/undo-redo.service';
-import { WorkflowUtilService } from '../util/workflow-util.service';
-import { JointGraphWrapper } from './joint-graph-wrapper';
-import { Group, OperatorGroup, OperatorGroupReadonly } from './operator-group';
-import { SyncOperatorGroup } from './sync-operator-group';
-import { SyncTexeraModel } from './sync-texera-model';
-import { WorkflowGraph, WorkflowGraphReadonly } from './workflow-graph';
-=======
 import { Injectable } from "@angular/core";
 
 import * as joint from "jointjs";
@@ -31,7 +11,9 @@
   OperatorLink,
   OperatorPort,
   OperatorPredicate,
-  Point
+  Point,
+  CommentBox,
+  Comment
 } from "../../../types/workflow-common.interface";
 import { JointUIService } from "../../joint-ui/joint-ui.service";
 import { OperatorMetadataService } from "../../operator-metadata/operator-metadata.service";
@@ -43,7 +25,6 @@
 import { SyncTexeraModel } from "./sync-texera-model";
 import { WorkflowGraph, WorkflowGraphReadonly } from "./workflow-graph";
 import { debounceTime, filter } from "rxjs/operators";
->>>>>>> eea796bb
 
 export interface Command {
   modifiesWorkflow: boolean;
@@ -1074,17 +1055,8 @@
     this.setWorkflowMetadata(workflow);
     // remove the existing operators on the paper currently
     this.deleteOperatorsAndLinks(
-<<<<<<< HEAD
       this.getTexeraGraph().getAllOperators().map(op => op.operatorID), []);
     this.getTexeraGraph().getAllCommentBoxes().forEach(commentBox => this.deleteCommentBox(commentBox.commentBoxID));
-=======
-      this.getTexeraGraph()
-        .getAllOperators()
-        .map((op) => op.operatorID),
-      []
-    );
-
->>>>>>> eea796bb
     if (workflow === undefined) {
       return;
     }
@@ -1146,14 +1118,10 @@
       this.getTexeraGraph().getOperatorPropertyChangeStream(),
       this.getTexeraGraph().getBreakpointChangeStream(),
       this.getJointGraphWrapper().getElementPositionChangeEvent(),
-<<<<<<< HEAD
       this.getTexeraGraph().getDisabledOperatorsChangedStream(),
       this.getTexeraGraph().getCommentBoxAddStream(),
       this.getTexeraGraph().getCommentBoxDeleteStream(),
       this.getTexeraGraph().getCommentBoxAddCommentStream()
-=======
-      this.getTexeraGraph().getDisabledOperatorsChangedStream()
->>>>>>> eea796bb
     );
   }
 
@@ -1198,29 +1166,12 @@
     const breakpointsMap = texeraGraph.getAllLinkBreakpoints();
     const breakpoints: Record<string, Breakpoint> = {};
     breakpointsMap.forEach((value, key) => (breakpoints[key] = value));
-<<<<<<< HEAD
     texeraGraph.getAllOperators().forEach(op => operatorPositions[op.operatorID] =
       this.getJointGraphWrapper().getElementPosition(op.operatorID));
     commentBoxes.forEach(commentBox => commentBox.commentBoxPosition
        = this.getJointGraphWrapper().getElementPosition(commentBox.commentBoxID));
     const workflowContent: WorkflowContent = {
       operators, operatorPositions, links, groups, breakpoints, commentBoxes
-=======
-    texeraGraph
-      .getAllOperators()
-      .forEach(
-        (op) =>
-          (operatorPositions[op.operatorID] =
-            this.getJointGraphWrapper().getElementPosition(op.operatorID))
-      );
-
-    const workflowContent: WorkflowContent = {
-      operators,
-      operatorPositions,
-      links,
-      groups,
-      breakpoints
->>>>>>> eea796bb
     };
     return workflowContent;
   }
