--- conflicted
+++ resolved
@@ -48,14 +48,9 @@
  *
  */
 
-<<<<<<< HEAD
-
 @Injectable({
   providedIn: 'root'
 })
-=======
-@Injectable()
->>>>>>> 10dfc4dc
 export class WorkflowActionService {
 
   private static readonly DEFAULT_WORKFLOW_NAME = 'Untitled Workflow';
