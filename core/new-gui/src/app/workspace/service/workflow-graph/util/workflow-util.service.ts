--- conflicted
+++ resolved
@@ -1,18 +1,9 @@
-<<<<<<< HEAD
-import { CommentBox, OperatorPredicate, Comment, Point } from './../../../types/workflow-common.interface';
-import { OperatorMetadataService } from './../../operator-metadata/operator-metadata.service';
-import { OperatorSchema } from './../../../types/operator-schema.interface';
-import { Injectable } from '@angular/core';
-import { v4 as uuid } from 'uuid';
-import * as Ajv from 'ajv';
-=======
-import { OperatorPredicate } from "../../../types/workflow-common.interface";
+import { OperatorPredicate, CommentBox, Comment, Point } from "../../../types/workflow-common.interface";
 import { OperatorMetadataService } from "../../operator-metadata/operator-metadata.service";
 import { OperatorSchema } from "../../../types/operator-schema.interface";
 import { Injectable } from "@angular/core";
 import { v4 as uuid } from "uuid";
 import * as Ajv from "ajv";
->>>>>>> eea796bb
 
 import { Subject } from "rxjs";
 import { Observable } from "rxjs";
