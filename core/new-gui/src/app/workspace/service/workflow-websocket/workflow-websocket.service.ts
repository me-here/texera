import { Injectable } from "@angular/core";
import { interval, Observable, Subject, Subscription, timer } from "rxjs";
import { webSocket, WebSocketSubject } from "rxjs/webSocket";
import {
  TexeraWebsocketEvent,
  TexeraWebsocketEventTypeMap,
  TexeraWebsocketEventTypes,
  TexeraWebsocketRequest,
  TexeraWebsocketRequestTypeMap,
  TexeraWebsocketRequestTypes,
} from "../../types/workflow-websocket.interface";
import { delayWhen, filter, map, retryWhen, tap } from "rxjs/operators";
import { environment } from "../../../../environments/environment";
import { AuthService } from "../../../common/service/user/auth.service";

export const WS_HEARTBEAT_INTERVAL_MS = 10000;
export const WS_RECONNECT_INTERVAL_MS = 3000;

@Injectable({
  providedIn: "root",
})
export class WorkflowWebsocketService {
  private static readonly TEXERA_WEBSOCKET_ENDPOINT = "wsapi/workflow-websocket";

  public isConnected: boolean = false;

  private websocket?: WebSocketSubject<TexeraWebsocketEvent | TexeraWebsocketRequest>;
  private wsWithReconnectSubscription?: Subscription;
  private readonly webSocketResponseSubject: Subject<TexeraWebsocketEvent> = new Subject();

  constructor() {
    // setup heartbeat
    interval(WS_HEARTBEAT_INTERVAL_MS).subscribe(_ => this.send("HeartBeatRequest", {}));
  }

  public websocketEvent(): Observable<TexeraWebsocketEvent> {
    return this.webSocketResponseSubject;
  }

  /**
   * Subscribe to a particular type of workflow websocket event
   */
  public subscribeToEvent<T extends TexeraWebsocketEventTypes>(
    type: T
  ): Observable<{ type: T } & TexeraWebsocketEventTypeMap[T]> {
    return this.websocketEvent().pipe(
      filter(event => event.type === type),
      map(event => event as { type: T } & TexeraWebsocketEventTypeMap[T])
    );
  }

  public send<T extends TexeraWebsocketRequestTypes>(type: T, payload: TexeraWebsocketRequestTypeMap[T]): void {
    const request = {
      type,
      ...payload,
    } as any as TexeraWebsocketRequest;
    this.websocket?.next(request);
  }

  public closeWebsocket() {
    this.wsWithReconnectSubscription?.unsubscribe();
    this.websocket?.complete();
  }

<<<<<<< HEAD
  public openWebsocket(wid: number) {
=======
  public openWebsocket(wId: number) {
>>>>>>> 5be8a7f5
    const websocketUrl =
      WorkflowWebsocketService.getWorkflowWebsocketUrl() +
      (environment.userSystemEnabled && AuthService.getAccessToken() !== null
        ? "?access-token=" + AuthService.getAccessToken()
        : "");
    this.websocket = webSocket<TexeraWebsocketEvent | TexeraWebsocketRequest>(websocketUrl);
    // setup reconnection logic
    const wsWithReconnect = this.websocket.pipe(
      retryWhen(errors =>
        errors.pipe(
          tap(_ => (this.isConnected = false)), // update connection status
          tap(_ =>
            console.log(`websocket connection lost, reconnecting in ${WS_RECONNECT_INTERVAL_MS / 1000} seconds`)
          ),
          delayWhen(_ => timer(WS_RECONNECT_INTERVAL_MS)), // reconnect after delay
          tap(_ => {
<<<<<<< HEAD
            this.send("RegisterWIdRequest", { wId: wid }); // re-register wid
=======
            this.send("RegisterWIdRequest", { wId }); // re-register wid
>>>>>>> 5be8a7f5
            this.send("HeartBeatRequest", {}); // try to send heartbeat immediately after reconnect
          })
        )
      )
    );
    // set up event listener on re-connectable websocket observable
    this.wsWithReconnectSubscription = wsWithReconnect.subscribe(event =>
      this.webSocketResponseSubject.next(event as TexeraWebsocketEvent)
    );

    // send wid registration and recover frontend state
<<<<<<< HEAD
    this.send("RegisterWIdRequest", { wId: wid });
=======
    this.send("RegisterWIdRequest", { wId });
>>>>>>> 5be8a7f5

    // refresh connection status
    this.websocketEvent().subscribe(_ => (this.isConnected = true));
  }

  public reopenWebsocket(wId: number) {
    this.closeWebsocket();
    this.openWebsocket(wId);
  }

  private static getWorkflowWebsocketUrl(): string {
    const websocketUrl = new URL(WorkflowWebsocketService.TEXERA_WEBSOCKET_ENDPOINT, document.baseURI);
    // replace protocol, so that http -> ws, https -> wss
    websocketUrl.protocol = websocketUrl.protocol.replace("http", "ws");
    return websocketUrl.toString();
  }
}<|MERGE_RESOLUTION|>--- conflicted
+++ resolved
@@ -62,11 +62,7 @@
     this.websocket?.complete();
   }
 
-<<<<<<< HEAD
-  public openWebsocket(wid: number) {
-=======
   public openWebsocket(wId: number) {
->>>>>>> 5be8a7f5
     const websocketUrl =
       WorkflowWebsocketService.getWorkflowWebsocketUrl() +
       (environment.userSystemEnabled && AuthService.getAccessToken() !== null
@@ -83,11 +79,7 @@
           ),
           delayWhen(_ => timer(WS_RECONNECT_INTERVAL_MS)), // reconnect after delay
           tap(_ => {
-<<<<<<< HEAD
-            this.send("RegisterWIdRequest", { wId: wid }); // re-register wid
-=======
             this.send("RegisterWIdRequest", { wId }); // re-register wid
->>>>>>> 5be8a7f5
             this.send("HeartBeatRequest", {}); // try to send heartbeat immediately after reconnect
           })
         )
@@ -99,11 +91,7 @@
     );
 
     // send wid registration and recover frontend state
-<<<<<<< HEAD
-    this.send("RegisterWIdRequest", { wId: wid });
-=======
     this.send("RegisterWIdRequest", { wId });
->>>>>>> 5be8a7f5
 
     // refresh connection status
     this.websocketEvent().subscribe(_ => (this.isConnected = true));
