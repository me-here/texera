--- conflicted
+++ resolved
@@ -1,19 +1,7 @@
-<<<<<<< HEAD
-import { Injectable } from '@angular/core';
-import { OperatorMetadataService } from '../operator-metadata/operator-metadata.service';
-import { OperatorSchema } from '../../types/operator-schema.interface';
-
-import * as joint from 'jointjs';
-import { Point, OperatorPredicate, OperatorLink, CommentBox } from '../../types/workflow-common.interface';
-import { Group, GroupBoundingBox } from '../workflow-graph/model/operator-group';
-import { OperatorState, OperatorStatistics } from '../../types/execute-workflow.interface';
-import { jitOnlyGuardedExpression } from '@angular/compiler/src/render3/util';
-=======
 import { Injectable } from "@angular/core";
 import { OperatorMetadataService } from "../operator-metadata/operator-metadata.service";
 import { OperatorSchema } from "../../types/operator-schema.interface";
 
-import * as joint from "jointjs";
 import {
   Point,
   OperatorPredicate,
@@ -27,7 +15,8 @@
   OperatorState,
   OperatorStatistics
 } from "../../types/execute-workflow.interface";
->>>>>>> eea796bb
+import * as joint from 'jointjs';
+import { jitOnlyGuardedExpression } from '@angular/compiler/src/render3/util';
 
 /**
  * Defines the SVG element for the breakpoint button
@@ -226,14 +215,10 @@
     //   and customize the styles of the operator box and ports
     const operatorElement = new TexeraCustomJointElement({
       position: point,
-<<<<<<< HEAD
-      size: { width: JointUIService.DEFAULT_OPERATOR_WIDTH, height: JointUIService.DEFAULT_OPERATOR_HEIGHT },
-=======
       size: {
         width: JointUIService.DEFAULT_OPERATOR_WIDTH,
         height: JointUIService.DEFAULT_OPERATOR_HEIGHT
       },
->>>>>>> eea796bb
       attrs: JointUIService.getCustomOperatorStyleAttrs(
         operator,
         operatorSchema.additionalMetadata.userFriendlyName,
@@ -768,7 +753,6 @@
     };
     return groupStyleAttrs;
   }
-<<<<<<< HEAD
 
   public static getCustomCommentStyleAttrs(): joint.shapes.devs.ModelSelectors {
     const commentStyleAttrs = {
@@ -792,6 +776,4 @@
     return commentStyleAttrs;
   }
 
-=======
->>>>>>> eea796bb
 }