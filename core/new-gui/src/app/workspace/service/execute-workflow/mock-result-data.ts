--- conflicted
+++ resolved
@@ -1,59 +1,52 @@
-import { SuccessExecutionResult } from './../../types/workflow-execute.interface';
-
-export const mockResultData: object[] = [
-  {
-      'id': 1,
-      'layer': 'Disk Space and I/O Managers',
-      'duty': 'Manage space on disk (pages), including extents',
-      'slides': 'slide 2'
-  },
-  {
-      'id': 2,
-      'layer': 'Buffer Manager',
-      'duty': 'DB-oriented page replacement schemes',
-      'slides': 'slide 3'
-  },
-  {
-      'id': 3,
-      'layer': 'System Catalog',
-      'duty': 'Info about physical data, tables, indexes',
-      'slides': 'slides 4 and 5'
-  },
-  {
-      'id': 4,
-      'layer': 'Access methods',
-      'duty': 'Index structures for access based on field values.',
-      'slides': 'B+ tree: slides 6 and 7. Hashing: slide 8. Indexing Performance: slide 9.'
-  },
-  {
-      'id': 5,
-      'layer': 'Plan Executor + Relational Operators',
-      'duty': 'Runtime side of query processing',
-      'slides': 'Sorting: slide 10. Selection+Projection: slide 11. Join: slide 12. Set operations: slide 13.'
-  },
-  {
-      'id': 6,
-      'layer': 'Query Optimizer',
-      'duty': 'Rewrite query logically. Perform cost-based optimization',
-      'slides': 'Cost estimation: slide 14. SystemR Optimizer: slide 15'
-  }
-];
-
-export const mockExecutionResult: SuccessExecutionResult = {
-  code: 0,
-  resultID: '1',
-<<<<<<< HEAD
-  result: MOCK_RESULT_DATA
-}
-
-
-export const MOCK_EXECUTION_ERROR: ExecutionResult = {
-  code: 1,
-  message: 'custom error happening'
-}
-
-=======
-  result: mockResultData
-};
-
->>>>>>> 5d5dce30
+import { SuccessExecutionResult, ErrorExecutionResult } from './../../types/workflow-execute.interface';
+
+export const mockResultData: object[] = [
+  {
+      'id': 1,
+      'layer': 'Disk Space and I/O Managers',
+      'duty': 'Manage space on disk (pages), including extents',
+      'slides': 'slide 2'
+  },
+  {
+      'id': 2,
+      'layer': 'Buffer Manager',
+      'duty': 'DB-oriented page replacement schemes',
+      'slides': 'slide 3'
+  },
+  {
+      'id': 3,
+      'layer': 'System Catalog',
+      'duty': 'Info about physical data, tables, indexes',
+      'slides': 'slides 4 and 5'
+  },
+  {
+      'id': 4,
+      'layer': 'Access methods',
+      'duty': 'Index structures for access based on field values.',
+      'slides': 'B+ tree: slides 6 and 7. Hashing: slide 8. Indexing Performance: slide 9.'
+  },
+  {
+      'id': 5,
+      'layer': 'Plan Executor + Relational Operators',
+      'duty': 'Runtime side of query processing',
+      'slides': 'Sorting: slide 10. Selection+Projection: slide 11. Join: slide 12. Set operations: slide 13.'
+  },
+  {
+      'id': 6,
+      'layer': 'Query Optimizer',
+      'duty': 'Rewrite query logically. Perform cost-based optimization',
+      'slides': 'Cost estimation: slide 14. SystemR Optimizer: slide 15'
+  }
+];
+
+export const mockExecutionResult: SuccessExecutionResult = {
+  code: 0,
+  resultID: '1',
+  result: mockResultData
+};
+
+
+export const mockExecutionErrorResult: ErrorExecutionResult = {
+  code: 1,
+  message: 'custom error happening'
+};