--- conflicted
+++ resolved
@@ -1,12 +1,12 @@
-import { AppSettings } from './../../../../common/app-setting';
+import { AppSettings } from '../../../../common/app-setting';
 import { environment } from '../../../../../environments/environment';
 import { HttpClient } from '@angular/common/http';
 import { Injectable } from '@angular/core';
 import { Observable } from 'rxjs';
 import { OperatorSchema } from '../../../types/operator-schema.interface';
-import { DynamicSchemaService } from './../dynamic-schema.service';
-import { ExecuteWorkflowService } from './../../execute-workflow/execute-workflow.service';
-import { WorkflowActionService } from './../../workflow-graph/model/workflow-action.service';
+import { DynamicSchemaService } from '../dynamic-schema.service';
+import { ExecuteWorkflowService } from '../../execute-workflow/execute-workflow.service';
+import { WorkflowActionService } from '../../workflow-graph/model/workflow-action.service';
 import { NGXLogger } from 'ngx-logger';
 
 import { isEqual } from 'lodash';
@@ -85,13 +85,8 @@
         }
       }
 
-<<<<<<< HEAD
       if (!isEqual(currentDynamicSchema, newDynamicSchema)) {
-        SchemaPropagationService.resetAttributeOfOperator(this.workflowActionService, operatorID);
-=======
-      if (! isEqual(currentDynamicSchema, newDynamicSchema)) {
         // SchemaPropagationService.resetAttributeOfOperator(this.workflowActionService, operatorID);
->>>>>>> a02d8e1b
         this.dynamicSchemaService.setDynamicSchema(operatorID, newDynamicSchema);
       }
 
@@ -166,10 +161,6 @@
 
     let newJsonSchema = operatorSchema.jsonSchema;
 
-<<<<<<< HEAD
-    newJsonSchema = DynamicSchemaService.mutateProperty(newJsonSchema, attributeListInJsonSchema,
-      () => ({ type: 'array', items: { type: 'string', enum: inputAttributes.slice(), uniqueItems: true } }));
-=======
     attributeInJsonSchemaKeys.forEach(attributeInJsonSchema => {
       newJsonSchema = DynamicSchemaService.mutateProperty(newJsonSchema, attributeInJsonSchema,
         old => ({  ...old, type: 'string', enum: inputAttributes.slice(), uniqueItems: true, }));
@@ -177,9 +168,8 @@
 
     attributeListInJsonSchemaKeys.forEach(attributeListInJsonSchema => {
       newJsonSchema = DynamicSchemaService.mutateProperty(newJsonSchema, attributeListInJsonSchema,
-        old => ({ ...old, type: 'array', items: {...old.items, type: 'string', enum: inputAttributes.slice(), uniqueItems: true,  }, }));
-    });
->>>>>>> a02d8e1b
+        old => ({ ...old, type: 'array', items: {...old.items, type: 'string', enum: inputAttributes.slice(), uniqueItems: true, } , }));
+    });
 
     return {
       ...operatorSchema,
