--- conflicted
+++ resolved
@@ -39,14 +39,8 @@
   public showSpinner = false;
   public executionResultID: string | undefined;
 
-<<<<<<< HEAD
-  constructor(private executeWorkflowService: ExecuteWorkflowService,
-    private workflowActionService: WorkflowActionService,
-=======
   constructor(private executeWorkflowService: ExecuteWorkflowService, private workflowActionService: WorkflowActionService,
->>>>>>> 19a29af0
     public tourService: TourService, public undoRedo: UndoRedoService) {
-
     // return the run button after the execution is finished, either
     //  when the value is valid or invalid
     executeWorkflowService.getExecuteEndedStream().subscribe(
