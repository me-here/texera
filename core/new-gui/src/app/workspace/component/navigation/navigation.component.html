--- conflicted
+++ resolved
@@ -51,23 +51,8 @@
       </nz-button-group>
     </div>
 
-<<<<<<< HEAD
     <input (change)="onWorkflowNameChange()" [(ngModel)]="currentWorkflowName" class="texera-navigation-workflow-name"
            nz-input placeholder="Untitled Workflow"/>
-
-    <div [ngClass]="{'texera-navigation-execute': true, 'reveal-stop-button':
-      executionState != ExecutionState.Uninitialized && executionState != ExecutionState.Completed &&
-      executionState != ExecutionState.Failed}">
-      <nz-button-group nzSize="large">
-        <button (click)="undoRedo.undoAction()" [disabled]="undoRedo.getUndoLength() == 0"
-                class="animate-to-reveal-stop-button"
-                nz-button nzType="default">
-          <i nz-icon nzType="undo" nzTheme="outline"></i>
-        </button>
-        <button (click)="undoRedo.redoAction()" [disabled]="undoRedo.getRedoLength() == 0"
-                class="animate-to-reveal-stop-button"
-                nz-button nzType="default">
-=======
     <div
     [ngClass] = "{'texera-navigation-execute': true, 'reveal-stop-button' : executionState != ExecutionState.Uninitialized && executionState != ExecutionState.Completed && executionState != ExecutionState.Failed}">
       <nz-button-group nzSize = "large">
@@ -75,7 +60,6 @@
           <i nz-icon nzType="undo" nzTheme="outline"></i>
         </button>
         <button class="animate-to-reveal-stop-button"  nz-button nzType="default" [disabled]="!undoRedo.canRedo()" (click)="undoRedo.redoAction()">
->>>>>>> 530c236f
           <i nz-icon nzType="redo" nzTheme="outline"></i>
         </button>
         <button (click)="tourService.toggle()" class="animate-to-reveal-stop-button" nz-button nzType="default">
