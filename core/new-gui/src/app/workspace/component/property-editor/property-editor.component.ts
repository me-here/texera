--- conflicted
+++ resolved
@@ -13,14 +13,9 @@
 // to import only the function that we use
 import cloneDeep from 'lodash-es/cloneDeep';
 import isEqual from 'lodash-es/isEqual';
-<<<<<<< HEAD
-import { forEach } from '@angular/router/src/utils/collection';
-import { CompileMetadataResolver } from '@angular/compiler';
-import { NoneComponent } from 'angular6-json-schema-form';
+
 import { JSONSchema4 } from 'json-schema';
-=======
 import { IndexableObject } from '../../types/result-table.interface';
->>>>>>> a3bb63d2
 
 
 /**
@@ -83,17 +78,16 @@
   // the current operator schema list, used to find the operator schema of current operator
   public operatorSchemaList: ReadonlyArray<OperatorSchema> = [];
 
-<<<<<<< HEAD
   // the variables used for showing/hiding advanced options
   public showAdvanced: boolean = false;
   public hasAdvanced: boolean = false;
-=======
+  public advancedClick: boolean = false;
+
    // the map of property description (key = property name, value = property description)
   public propertyDescription: Map<String, String> = new Map();
 
    // boolean to display the property description button
   public hasPropertyDescription: boolean = false;
->>>>>>> a3bb63d2
 
   // the operator data need to be stored if the Json Schema changes, else the currently modified changes will be lost
   public cachedFormData: object | undefined;
@@ -135,10 +129,12 @@
       throw new Error('operator undefined when hiding the advanced properties');
     }
 
+    this.advancedClick = true;
     this.showAdvanced = !this.showAdvanced;
     this.workflowActionService.setOperatorAdvanceStatus(this.currentOperatorID, this.showAdvanced);
     this.currentOperatorSchema = this.showAdvanced ? this.advancedOperatorSchema :
        this.hideAdvancedSchema(this.currentOperatorSchema);
+
     if (this.cachedFormData !== undefined) {
       this.currentOperatorInitialData = this.cachedFormData;
     }
@@ -231,6 +227,7 @@
 
     return newOperatorSchema;
   }
+
   /**
    * Changes the property editor to use the new operator data.
    * Sets all the data needed by the json schema form and displays the form.
@@ -251,8 +248,8 @@
       throw new Error(`operator schema for operator type ${operator.operatorType} doesn't exist`);
     }
 
-<<<<<<< HEAD
     this.showAdvanced = operator.showAdvanced;
+
     // only show the button if the operator has advanced options
     if (this.currentOperatorSchema.additionalMetadata.advancedOptions) {
       this.hasAdvanced = this.currentOperatorSchema.additionalMetadata.advancedOptions.length === 0 ? false : true;
@@ -261,10 +258,9 @@
     if (!this.showAdvanced) {
       this.currentOperatorSchema = this.hideAdvancedSchema(this.currentOperatorSchema);
     }
-=======
+
     // handler to show operator detail description button or not
     this.handleOperatorPropertyDescription(this.currentOperatorSchema);
->>>>>>> a3bb63d2
 
     /**
      * Make a deep copy of the initial property data object.
@@ -280,11 +276,8 @@
      *      which prevents the
      */
     this.currentOperatorInitialData = cloneDeep(operator.operatorProperties);
-<<<<<<< HEAD
-=======
     // when operator in the property editor changes, the cachedFormData should also be changed
     this.cachedFormData = this.currentOperatorInitialData;
->>>>>>> a3bb63d2
     // set displayForm to true in the end - first initialize all the data then show the view
     this.displayForm = true;
   }
@@ -332,6 +325,13 @@
         if (!this.currentOperatorID) {
           return false;
         }
+        // if the event is caused by toggling the advanced button, then dont trigger anything
+        if (this.advancedClick) {
+          // set the boolean toggle back to false
+          this.advancedClick = false;
+          return false;
+        }
+
         // check if the operator still exists
         // the operator could've been deleted during deboucne time
         const operator = this.workflowActionService.getTexeraGraph().getOperator(this.currentOperatorID);
@@ -409,7 +409,8 @@
       .filter(operatorChanged => !isEqual(this.cachedFormData, operatorChanged.operator.operatorProperties))
       .subscribe(operatorChanged => {
         this.currentOperatorInitialData = cloneDeep(operatorChanged.operator.operatorProperties);
-        this.cachedFormData = this.currentOperatorInitialData;
+        // need to use spread operator to keep the advanced options in the new operator properties do not contain them
+        this.cachedFormData = {...this.cachedFormData, ...this.currentOperatorInitialData};
       });
   }
 
@@ -494,6 +495,8 @@
       .subscribe(formData => {
       // set the operator property to be the new form data
       if (this.currentOperatorID) {
+
+        // need to use spread operator to keep the advanced options in the new operator properties do not contain them
         this.cachedFormData = {...this.currentOperatorInitialData, ...formData};
         this.workflowActionService.setOperatorProperty(this.currentOperatorID, formData);
       }
