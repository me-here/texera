<<<<<<< HEAD
import { OperatorPredicate, Breakpoint } from '../../types/workflow-common.interface';
import { WorkflowActionService } from './../../service/workflow-graph/model/workflow-action.service';
import { DynamicSchemaService } from '../../service/dynamic-schema/dynamic-schema.service';
import { AfterViewInit, ChangeDetectorRef, Component, ElementRef, ViewChild } from '@angular/core';

import { Subject } from 'rxjs/Subject';
import { Observable } from 'rxjs/Observable';
import '../../../common/rxjs-operators';

import { cloneDeep, isEqual, merge } from 'lodash';

import * as Ajv from 'ajv';

import { AbstractControl, FormGroup } from '@angular/forms';
import { FormlyFormOptions, FormlyFieldConfig } from '@ngx-formly/core';
import { FormlyJsonschema } from '@ngx-formly/core/json-schema';
import { ExecuteWorkflowService, FORM_DEBOUNCE_TIME_MS } from '../../service/execute-workflow/execute-workflow.service';
import { ExecutionState, OperatorState } from '../../types/execute-workflow.interface';
import { JSONSchema7 } from 'json-schema';
import { DictionaryService } from 'src/app/common/service/user/user-dictionary/dictionary.service';
import { assertType } from 'src/app/common/util/assert';
import { BehaviorSubject } from 'rxjs';
import { single, takeUntil } from 'rxjs/operators';
import { NzMessageService } from 'ng-zorro-antd/message';
import { PresetKey } from 'src/app/common/formly/preset-wrapper/preset-wrapper.component';
import { Preset, PresetService } from '../../service/preset/preset.service';
import { OperatorMetadataService } from '../../service/operator-metadata/operator-metadata.service';

type FormContext = {
  type: 'operator' | 'breakpoint',
  operator?: OperatorPredicate
};
=======
import { Component } from '@angular/core';

import { FormGroup } from '@angular/forms';
import { FormlyFieldConfig, FormlyFormOptions } from '@ngx-formly/core';
import { FormlyJsonschema } from '@ngx-formly/core/json-schema';
import * as Ajv from 'ajv';

import { JSONSchema7 } from 'json-schema';

import { cloneDeep, isEqual } from 'lodash';
import { Observable } from 'rxjs/Observable';

import { Subject } from 'rxjs/Subject';
import '../../../common/rxjs-operators';
import { DynamicSchemaService } from '../../service/dynamic-schema/dynamic-schema.service';
import { ExecuteWorkflowService, FORM_DEBOUNCE_TIME_MS } from '../../service/execute-workflow/execute-workflow.service';
import { ExecutionState } from '../../types/execute-workflow.interface';
import { Breakpoint, OperatorPredicate } from '../../types/workflow-common.interface';
import { WorkflowActionService } from './../../service/workflow-graph/model/workflow-action.service';
>>>>>>> c79f07b4

/**
 * PropertyEditorComponent is the panel that allows user to edit operator properties.
 *
 * Property Editor uses JSON Schema to automatically generate the form from the JSON Schema of an operator.
 * For example, the JSON Schema of Sentiment Analysis could be:
 *  'properties': {
 *    'attribute': { 'type': 'string' },
 *    'resultAttribute': { 'type': 'string' }
 *  }
 * The automatically generated form will show two input boxes, one titled 'attribute' and one titled 'resultAttribute'.
 * More examples of the operator JSON schema can be found in `mock-operator-metadata.data.ts`
 * More about JSON Schema: Understanding JSON Schema - https://spacetelescope.github.io/understanding-json-schema/
 *
 * OperatorMetadataService will fetch metadata about the operators, which includes the JSON Schema, from the backend.
 *
 * We use library `angular2-json-schema-form` to generate form from json schema
 * https://github.com/dschnelldavis/angular2-json-schema-form
 *
 * For more details of comparing different libraries, and the problems of the current library,
 *  see `json-schema-library.md`
 *
 * @author Zuozhi Wang
 */
@Component({
  selector: 'texera-property-editor',
  templateUrl: './property-editor.component.html',
  styleUrls: ['./property-editor.component.scss'],
})
export class PropertyEditorComponent {

  // debounce time for form input in milliseconds
  //  please set this to multiples of 10 to make writing tests easy
  public static formInputDebounceTime: number = FORM_DEBOUNCE_TIME_MS;

  // re-declare enum for angular template to access it
  public readonly ExecutionState = ExecutionState;

  // operatorID if the component is displaying operator property editor
  public currentOperatorID: string | undefined;

  // the linkID if the component is displaying breakpoint editor
  public currentLinkID: string | undefined;

  // used in HTML template to control if the form is displayed
  public displayForm: boolean = false;

  // whether the editor can be edited
  public interactive: boolean = true;

  // the source event stream of form change triggered by library at each user input
  public sourceFormChangeEventStream = new Subject<object>();

  // the output form change event stream after debounce time and filtering out values
  public operatorPropertyChangeStream = this.createOutputFormChangeEventStream(
    this.sourceFormChangeEventStream, data => this.checkOperatorProperty(data));

  public breakpointChangeStream = this.createOutputFormChangeEventStream(
    this.sourceFormChangeEventStream, data => this.checkBreakpoint(data));

  // inputs and two-way bindings to formly component
  public formlyFormGroup: FormGroup | undefined;
  public formData: any;
  public formlyOptions: FormlyFormOptions | undefined;
  public formlyFields: FormlyFieldConfig[] | undefined;
  public formTitle: string | undefined;

  // show TypeInformation only when operator type is TypeCasting
  public showTypeCastingTypeInformation = false;

  @ViewChild('promptSavePresetDialogButton') promptSaveDialogButton?: ElementRef;
  public presetData = {
    hasPresetFields: false,
    showPrompt: false,
    resolvePrompt: (ok: boolean) => { },
    promptResult: Promise.resolve(false),
    originalPreset: <null|Preset>null,
  };

  // used to fill in default values in json schema to initialize new operator
  private ajv = new Ajv({ useDefaults: true });

  constructor(
    public formlyJsonschema: FormlyJsonschema,
    public workflowActionService: WorkflowActionService,
    public autocompleteService: DynamicSchemaService,
    public executeWorkflowService: ExecuteWorkflowService,
    private operatorMetadataService: OperatorMetadataService,
    private dictionaryService: DictionaryService,
    private presetService: PresetService,
  ) {
    // listen to the autocomplete event, remove invalid properties, and update the schema displayed on the form
    this.handleOperatorSchemaChange();

    // when the operator's property is updated via program instead of user updating the json schema form,
    //  this observable will be responsible in handling these events.
    this.handleOperatorPropertyChange();

    // handle the form change event on the user interface to actually set the operator property
    this.handleOnFormChange();

    // handle highlight / unhighlight event to show / hide the property editor form
    this.handleHighlightEvents();

    this.handleDisableEditorInteractivity();

    // handle applying presets
    this.handleApplyPreset();
  }

  /**
   * Callback function provided to the Angular Json Schema Form library,
   *  whenever the form data is changed, this function is called.
   * It only serves as a bridge from a callback function to RxJS Observable
   * @param formData
   */
  public onFormChanges(event: object): void {
    this.sourceFormChangeEventStream.next(event);
  }

  public hasBreakpoint(): boolean {
    if (!this.currentLinkID) {
      return false;
    }
    return this.workflowActionService.getTexeraGraph().getLinkBreakpoint(this.currentLinkID) !== undefined;
  }

  public handleAddBreakpoint() {
    if (this.currentLinkID && this.workflowActionService.getTexeraGraph().hasLinkWithID(this.currentLinkID)) {
      this.workflowActionService.setLinkBreakpoint(this.currentLinkID, this.formData);
      if (this.executeWorkflowService.getExecutionState().state === ExecutionState.Paused ||
        this.executeWorkflowService.getExecutionState().state === ExecutionState.BreakpointTriggered) {
        this.executeWorkflowService.addBreakpointRuntime(this.currentLinkID, this.formData);
      }
    }
  }

  /**
   * This method handles the link breakpoint remove button click event.
   * It will hide the property editor, clean up currentBreakpointInitialData.
   * Then unhighlight the link and remove it from the workflow.
   */
  public handleRemoveBreakpoint() {
    if (this.currentLinkID) {
      // remove breakpoint in texera workflow first, then unhighlight it
      this.workflowActionService.removeLinkBreakpoint(this.currentLinkID);
      this.workflowActionService.getJointGraphWrapper().unhighlightLinks(this.currentLinkID);
    }
    this.resetPropertyEditor();
  }

  public allowChangeOperatorLogic() {
    this.setInteractivity(true);
  }

  public confirmChangeOperatorLogic() {
    this.setInteractivity(false);
    if (this.currentOperatorID) {
      this.executeWorkflowService.changeOperatorLogic(this.currentOperatorID);
    }
  }

  public setInteractivity(interactive: boolean) {
    this.interactive = interactive;
    if (this.formlyFormGroup !== undefined) {
      if (this.interactive) {
        this.formlyFormGroup.enable();
      } else {
        this.formlyFormGroup.disable();
      }
    }
  }

  public promptSavePreset(): Promise<boolean> {
    console.log('prompt', this);
    this.presetData.promptResult = new Promise<boolean>((_resolve) => {
      this.presetData.resolvePrompt = _resolve;
    });
    this.presetData.promptResult.then((value: boolean) => {
      console.log('Resolve ', value);
      this.presetData.showPrompt = false;
      if (value) {
        this.SaveOperatorPresets();
      }
    });
    this.presetData.showPrompt = true;
    this.promptSaveDialogButton?.nativeElement.click();
    return this.presetData.promptResult;
  }

  public SaveOperatorPresets() {
    if (this.currentOperatorID === undefined || this.formData === undefined) {
      throw Error(`Attempted to save operator presets when formData is undefined and there is no current operator`);
    }
    const operatorType = this.autocompleteService.getDynamicSchema(this.currentOperatorID).operatorType;
    const newPreset = this.getPresetFromForm(operatorType, this.formData);
    const presets = this.presetService.getPresets('operator', operatorType).slice(); // shallow copy
    console.log('sv', Object.assign(this), newPreset);

    if (this.presetData.originalPreset !== null && this.getPresetIndex(this.presetData.originalPreset, presets) !== -1 &&
      this.isValidNewOperatorPreset(newPreset, this.currentOperatorID)) {

      presets[this.getPresetIndex(this.presetData.originalPreset, presets)] = newPreset;
      this.presetService.savePresets('operator', operatorType, presets);

    } else if (this.isValidNewOperatorPreset(newPreset, this.currentOperatorID)) {
      presets.push(newPreset);
      this.presetService.savePresets('operator', operatorType, presets);
    }
  }

  /**
   * Hides the form and clears all the data of the current the property editor
   */
  public clearPropertyEditor(): void {
    // set displayForm to false in the very beginning
    // hide the view first and then make everything null
    this.displayForm = false;
    this.currentOperatorID = undefined;
    this.currentLinkID = undefined;

    this.formlyFormGroup = undefined;
    this.formData = undefined;
    this.formlyFields = undefined;
    this.formTitle = undefined;
    this.presetData.hasPresetFields = false;
    this.presetData.originalPreset = null;
  }

  public async resetPropertyEditor() {
    const form_is_dirty = this.formlyFields !== undefined && !this.formlyFields[0].formControl?.pristine;
    const has_preset_fields = this.presetData.hasPresetFields;
    const form_preset_is_valid = this.currentOperatorID !== undefined && has_preset_fields &&
      this.isValidOperatorPreset(
        this.getPresetFromForm(
          this.autocompleteService.getDynamicSchema(this.currentOperatorID).operatorType,
          this.formData),
        this.currentOperatorID);

    const save_presets = has_preset_fields && form_is_dirty && form_preset_is_valid;
    const form_has_new_preset = form_preset_is_valid && this.currentOperatorID !== undefined &&
      this.getPresetIndex(
        this.getPresetFromForm(this.autocompleteService.getDynamicSchema(this.currentOperatorID).operatorType, this.formData),
        this.presetService.getPresets('operator', this.autocompleteService.getDynamicSchema(this.currentOperatorID).operatorType)) === -1 &&
      this.presetData.originalPreset === null;

    console.log('formd', save_presets, form_has_new_preset);

    if (save_presets) {
      if (form_has_new_preset) {
        await this.promptSavePreset();
        this.clearPropertyEditor();
      } else {
        this.SaveOperatorPresets();
        this.clearPropertyEditor();
      }
    } else {
      this.clearPropertyEditor();
    }
  }

  public showBreakpointEditor(linkID: string): void {
    if (!this.workflowActionService.getTexeraGraph().hasLinkWithID(linkID)) {
      throw new Error(`change property editor: link does not exist`);
    }
    // set the operator data needed
    this.currentLinkID = linkID;
    const breakpointSchema = this.autocompleteService.getDynamicBreakpointSchema(linkID).jsonSchema;

    this.formTitle = 'Breakpoint';
    const breakpoint = this.workflowActionService.getTexeraGraph().getLinkBreakpoint(linkID);
    this.formData = breakpoint !== undefined ? cloneDeep(breakpoint) : {};
    this.setFormlyFormBinding(breakpointSchema);

    // show breakpoint editor
    this.displayForm = true;

    const interactive = this.executeWorkflowService.getExecutionState().state === ExecutionState.Uninitialized ||
      this.executeWorkflowService.getExecutionState().state === ExecutionState.Paused ||
      this.executeWorkflowService.getExecutionState().state === ExecutionState.BreakpointTriggered ||
      this.executeWorkflowService.getExecutionState().state === ExecutionState.Completed;
    this.setInteractivity(interactive);
  }

  /**
   * Changes the property editor to use the new operator data.
   * Sets all the data needed by the json schema form and displays the form.
   * @param operator
   */
  public showOperatorPropertyEditor(operator: OperatorPredicate): void {
    // set the operator data needed
    this.currentOperatorID = operator.operatorID;
    const currentOperatorSchema = this.autocompleteService.getDynamicSchema(this.currentOperatorID);
    this.setFormlyFormBinding(currentOperatorSchema.jsonSchema, <FormContext>{type: 'operator', operator: operator});
    this.formTitle = currentOperatorSchema.additionalMetadata.userFriendlyName;

    /**
     * Important: make a deep copy of the initial property data object.
     * Prevent the form directly changes the value in the texera graph without going through workflow action service.
     */
    this.formData = cloneDeep(operator.operatorProperties);
    if (this.presetData.hasPresetFields) {
      const startingPreset = this.getPresetFromForm(operator.operatorType, this.formData);
      if (this.getPresetIndex(startingPreset, this.presetService.getPresets('operator', operator.operatorType)) !== -1) {
        this.presetData.originalPreset = startingPreset;
      }
    }

    // use ajv to initialize the default value to data according to schema, see https://ajv.js.org/#assigning-defaults
    // WorkflowUtil service also makes sure that the default values are filled in when operator is added from the UI
    // However, we perform an addition check for the following reasons:
    // 1. the operator might be added not directly from the UI, which violates the precondition
    // 2. the schema might change, which specifies a new default value
    // 3. formly doesn't emit change event when it fills in default value, causing an inconsistency between component and service

    this.ajv.validate(currentOperatorSchema, this.formData);

    // manually trigger a form change event because default value might be filled in
    this.onFormChanges(this.formData);

    // set displayForm to true in the end - first initialize all the data then show the view
    this.displayForm = true;

    const interactive = this.executeWorkflowService.getExecutionState().state === ExecutionState.Uninitialized ||
      this.executeWorkflowService.getExecutionState().state === ExecutionState.Completed;
    this.setInteractivity(interactive);
  }

  /**
   * Handles the form change event stream observable,
   *  which corresponds to every event the json schema form library emits.
   *
   * Applies rules that transform the event stream to trigger reasonably and less frequently ,
   *  such as debounce time and distince condition.
   *
   * Then modifies the operator property to use the new form data.
   */
  public createOutputFormChangeEventStream(
    formChangeEvent: Observable<object>,
    modelCheck: (formData: object) => boolean
  ): Observable<object> {

    return formChangeEvent
      // set a debounce time to avoid events triggering too often
      //  and to circumvent a bug of the library - each action triggers event twice
      .debounceTime(PropertyEditorComponent.formInputDebounceTime)
      // .do(evt => console.log(evt))
      // don't emit the event until the data is changed
      .distinctUntilChanged()
      // .do(evt => console.log(evt))
      // don't emit the event if form data is same with current actual data
      // also check for other unlikely circumstances (see below)
      .filter(formData => modelCheck(formData))
      // share() because the original observable is a hot observable
      .share();
  }

  private checkOperatorProperty(formData: object): boolean {
    // check if the component is displaying operator property
    if (this.currentOperatorID === undefined) {
      return false;
    }
    // check if the operator still exists, it might be deleted during deboucne time
    const operator = this.workflowActionService.getTexeraGraph().getOperator(this.currentOperatorID);
    if (!operator) {
      return false;
    }
    // only emit change event if the form data actually changes
    if (isEqual(formData, operator.operatorProperties)) {
      return false;
    }
    return true;
  }

  private checkBreakpoint(formData: object): boolean {
    // check if the component is displaying breakpoint
    if (!this.currentLinkID) {
      return false;
    }
    // check if the link still exists
    const link = this.workflowActionService.getTexeraGraph().getLinkWithID(this.currentLinkID);
    if (!link) {
      return false;
    }
    // only emit change event if the form data actually changes
    if (isEqual(formData, this.workflowActionService.getTexeraGraph().getLinkBreakpoint(link.linkID))) {
      return false;
    }
    return true;
  }

  private handleDisableEditorInteractivity(): void {
    this.executeWorkflowService.getExecutionStateStream().subscribe(event => {
      if (this.currentOperatorID) {
        if (event.current.state === ExecutionState.Completed || event.current.state === ExecutionState.Failed) {
          this.setInteractivity(true);
        } else {
          this.setInteractivity(false);
        }
      }
    });
  }

  /**
   * This method handles the schema change event from autocomplete. It will get the new schema
   *  propagated from autocomplete and check if the operators' properties that users input
   *  previously are still valid. If invalid, it will remove these fields and triggered an event so
   *  that the user interface will be updated through handleOperatorPropertyChange() method.
   *
   * If the operator that experiences schema changed is the same as the operator that is currently
   *  displaying on the property panel, this handler will update the current operator schema
   *  to the new schema.
   */
  private handleOperatorSchemaChange(): void {
    this.autocompleteService.getOperatorDynamicSchemaChangedStream().subscribe(
      event => {
        if (event.operatorID === this.currentOperatorID) {
          const currentOperatorSchema = this.autocompleteService.getDynamicSchema(this.currentOperatorID);
          const operator = this.workflowActionService.getTexeraGraph().getOperator(event.operatorID);
          if (!operator) {
            throw new Error(`operator ${event.operatorID} does not exist`);
          }
          this.setFormlyFormBinding(currentOperatorSchema.jsonSchema);
        }
      }
    );
  }

  /**
   * This method captures the change in operator's property via program instead of user updating the
   *  json schema form in the user interface.
   *
   * For instance, when the input doesn't matching the new json schema and the UI needs to remove the
   *  invalid fields, this form will capture those events.
   */
  private handleOperatorPropertyChange(): void {
    this.workflowActionService.getTexeraGraph().getOperatorPropertyChangeStream()
      .filter(event => this.currentOperatorID !== undefined)
      .filter(operatorChanged => operatorChanged.operator.operatorID === this.currentOperatorID)
      .filter(operatorChanged => !isEqual(this.formData, operatorChanged.operator.operatorProperties))
      .subscribe(operatorChanged => {
        this.formData = cloneDeep(operatorChanged.operator.operatorProperties);

      });
    this.workflowActionService.getTexeraGraph().getBreakpointChangeStream()
      .filter(event => this.currentLinkID !== undefined)
      .filter(event => event.linkID === this.currentLinkID)
      .filter(event => !isEqual(this.formData, this.workflowActionService.getTexeraGraph().getLinkBreakpoint(event.linkID)))
      .subscribe(event => {
        this.formData = cloneDeep(this.workflowActionService.getTexeraGraph().getLinkBreakpoint(event.linkID));

      });
  }

  /**
   * This method handles the form change event and set the operator property
   *  in the texera graph.
   */
  private handleOnFormChange(): void {
    this.operatorPropertyChangeStream.subscribe(formData => {
      // set the operator property to be the new form data
      if (this.currentOperatorID) {
        const operator = this.workflowActionService.getTexeraGraph().getOperator(this.currentOperatorID);

        this.workflowActionService.setOperatorProperty(this.currentOperatorID, formData);
        this.workflowActionService.setOperatorProperty(this.currentOperatorID, cloneDeep(formData));
      }
    });
  }

  private handleApplyPreset(): void {
    this.presetService.applyPresetStream.subscribe({
      next: (applyEvent) => {
        if ( this.currentOperatorID !== undefined && this.currentOperatorID === applyEvent.target &&
          this.isValidOperatorPreset(applyEvent.preset, this.currentOperatorID)) {
          this.presetData.originalPreset = applyEvent.preset;
        }
      }
    });
  }

  /**
   * This method changes the property editor according to how operators are highlighted on the workflow editor.
   *
   * Displays the form of the highlighted operator if only one operator is highlighted;
   * Displays the form of the link breakpoint if only one link is highlighted;
   * hides the form if no operator/link is highlighted or multiple operators and/or groups and/or links are highlighted.
   */
  private handleHighlightEvents() {
    Observable.merge(
      this.workflowActionService.getJointGraphWrapper().getJointOperatorHighlightStream(),
      this.workflowActionService.getJointGraphWrapper().getJointOperatorUnhighlightStream(),
      this.workflowActionService.getJointGraphWrapper().getJointGroupHighlightStream(),
      this.workflowActionService.getJointGraphWrapper().getJointGroupUnhighlightStream(),
      this.workflowActionService.getJointGraphWrapper().getLinkHighlightStream(),
      this.workflowActionService.getJointGraphWrapper().getLinkUnhighlightStream()
    ).subscribe(async () => {
      const highlightedOperators = this.workflowActionService.getJointGraphWrapper().getCurrentHighlightedOperatorIDs();
      const highlightedGroups = this.workflowActionService.getJointGraphWrapper().getCurrentHighlightedGroupIDs();
      const highlightLinks = this.workflowActionService.getJointGraphWrapper().getCurrentHighlightedLinkIDs();

      if (highlightedOperators.length === 1 && highlightedGroups.length === 0 && highlightLinks.length === 0) {
        const operator = this.workflowActionService.getTexeraGraph().getOperator(highlightedOperators[0]);
        await this.resetPropertyEditor();
        this.showOperatorPropertyEditor(operator);
      } else if (highlightLinks.length === 1 && highlightedGroups.length === 0 && highlightedOperators.length === 0) {
        await this.resetPropertyEditor();
        this.showBreakpointEditor(highlightLinks[0]);
      } else {
        await this.resetPropertyEditor();
      }
    });
  }

  private setFormlyFormBinding(schema: JSONSchema7, context?: FormContext) {

    // intercept JsonSchema -> FormlySchema process, adding custom options
    const jsonSchemaMapIntercept = (mappedField: FormlyFieldConfig, mapSource: JSONSchema7): FormlyFieldConfig => {
      // if the title is python script (for Python UDF), then make this field a custom template 'codearea'
      if (mapSource?.description?.toLowerCase() === 'input your code here') {
        if (mappedField.type) {
          mappedField.type = 'codearea';
        }
      }

      if (
        context !== undefined &&
        context.type === 'operator' &&
        context.operator !== undefined &&
        (mapSource as any)['enable-presets']  !== undefined) {

        mappedField.wrappers = ['form-field', 'preset-wrapper']; // wrap form field in default theme and then preset wrapper
        if (mappedField.templateOptions === undefined) {
          mappedField.templateOptions = {
            presetKey: <PresetKey> {
              presetType: context.type,
              saveTarget: context.operator.operatorType,
              applyTarget: context.operator.operatorID
            }
          };
        } else {
          mappedField.templateOptions.presetKey = <PresetKey> {
            presetType: context.type,
            saveTarget: context.operator.operatorType,
            applyTarget: context.operator.operatorID
          };
        }
        this.presetData.hasPresetFields = true;
      }
      return mappedField;
    };

    this.formlyFormGroup = new FormGroup({});
    this.formlyOptions = {};
    // convert the json schema to formly config, pass a copy because formly mutates the schema object
    const field = this.formlyJsonschema.toFieldConfig(cloneDeep(schema), { map: jsonSchemaMapIntercept });
    field.hooks = {
      onInit: (fieldConfig) => {
        if (!this.interactive) {
          fieldConfig?.form?.disable();
        }
      }
    };

    this.formlyFields = [field];
  }

  private isValidOperatorPreset(preset: Preset, operatorID: string): boolean {
    const presetSchema = WorkflowActionService.getOperatorPresetSchema(this.autocompleteService.getDynamicSchema(operatorID).jsonSchema);
    const fitsSchema = this.ajv.compile(presetSchema)(preset);
    const noEmptyProperties = Object.keys(preset).every(
      (key: string) => typeof preset !== 'string' || ((<string>preset[key]).trim()).length > 0);

    return fitsSchema && noEmptyProperties;
  }

  private isValidNewOperatorPreset(preset: Preset, operatorID: string): boolean {
    const existsAlready = this.presetService.getPresets('operator', this.autocompleteService.getDynamicSchema(operatorID).operatorType)
      .some(existingPreset => isEqual(preset, existingPreset));

    return this.isValidOperatorPreset && !existsAlready;

  }

  private areValidOperatorPresets(presets: Preset[], operatorType: string) {
    const presetSchema = WorkflowActionService.getOperatorPresetSchema(
      this.operatorMetadataService.getOperatorSchema(operatorType).jsonSchema);
    const schemaValidator = this.ajv.compile(presetSchema);

    return presets.every(
      (preset) =>
        schemaValidator(preset) &&
        Object.keys(preset).every((key: string) => typeof preset !== 'string' || ((<string>preset[key]).trim()).length > 0)
    );
  }

  private getPresetFromForm(operatorType: string, formData: object): Preset {
    const copy = cloneDeep(formData as Preset);
    const presetSchema = WorkflowActionService.getOperatorPresetSchema(
      this.operatorMetadataService.getOperatorSchema(operatorType).jsonSchema);
    console.log(Object.assign({}, copy));
    for (const key of Object.keys(copy)) {
      if (!(key in (presetSchema.properties ?? {}))) {
        delete copy[key];
      }
    }
    return copy;
  }

  private getPresetIndex(preset: Preset, presets: Readonly<Preset[]>): number {
    for (let i = 0; i < presets.length; i++) {
      if (isEqual(presets[i], preset)) {
        return i;
      }
    }
    return -1;
  }
}<|MERGE_RESOLUTION|>--- conflicted
+++ resolved
@@ -1,57 +1,30 @@
-<<<<<<< HEAD
-import { OperatorPredicate, Breakpoint } from '../../types/workflow-common.interface';
+import { Component, ElementRef, ViewChild } from '@angular/core';
+
+import { FormGroup } from '@angular/forms';
+import { FormlyFieldConfig, FormlyFormOptions } from '@ngx-formly/core';
+import { FormlyJsonschema } from '@ngx-formly/core/json-schema';
+import * as Ajv from 'ajv';
+
+import { JSONSchema7 } from 'json-schema';
+
+import { cloneDeep, isEqual } from 'lodash';
+import { Observable } from 'rxjs/Observable';
+
+import { Subject } from 'rxjs/Subject';
+import { PresetKey } from 'src/app/common/formly/preset-wrapper/preset-wrapper.component';
+import '../../../common/rxjs-operators';
+import { DynamicSchemaService } from '../../service/dynamic-schema/dynamic-schema.service';
+import { ExecuteWorkflowService, FORM_DEBOUNCE_TIME_MS } from '../../service/execute-workflow/execute-workflow.service';
+import { OperatorMetadataService } from '../../service/operator-metadata/operator-metadata.service';
+import { Preset, PresetService } from '../../service/preset/preset.service';
+import { ExecutionState } from '../../types/execute-workflow.interface';
+import { Breakpoint, OperatorPredicate } from '../../types/workflow-common.interface';
 import { WorkflowActionService } from './../../service/workflow-graph/model/workflow-action.service';
-import { DynamicSchemaService } from '../../service/dynamic-schema/dynamic-schema.service';
-import { AfterViewInit, ChangeDetectorRef, Component, ElementRef, ViewChild } from '@angular/core';
-
-import { Subject } from 'rxjs/Subject';
-import { Observable } from 'rxjs/Observable';
-import '../../../common/rxjs-operators';
-
-import { cloneDeep, isEqual, merge } from 'lodash';
-
-import * as Ajv from 'ajv';
-
-import { AbstractControl, FormGroup } from '@angular/forms';
-import { FormlyFormOptions, FormlyFieldConfig } from '@ngx-formly/core';
-import { FormlyJsonschema } from '@ngx-formly/core/json-schema';
-import { ExecuteWorkflowService, FORM_DEBOUNCE_TIME_MS } from '../../service/execute-workflow/execute-workflow.service';
-import { ExecutionState, OperatorState } from '../../types/execute-workflow.interface';
-import { JSONSchema7 } from 'json-schema';
-import { DictionaryService } from 'src/app/common/service/user/user-dictionary/dictionary.service';
-import { assertType } from 'src/app/common/util/assert';
-import { BehaviorSubject } from 'rxjs';
-import { single, takeUntil } from 'rxjs/operators';
-import { NzMessageService } from 'ng-zorro-antd/message';
-import { PresetKey } from 'src/app/common/formly/preset-wrapper/preset-wrapper.component';
-import { Preset, PresetService } from '../../service/preset/preset.service';
-import { OperatorMetadataService } from '../../service/operator-metadata/operator-metadata.service';
 
 type FormContext = {
   type: 'operator' | 'breakpoint',
   operator?: OperatorPredicate
 };
-=======
-import { Component } from '@angular/core';
-
-import { FormGroup } from '@angular/forms';
-import { FormlyFieldConfig, FormlyFormOptions } from '@ngx-formly/core';
-import { FormlyJsonschema } from '@ngx-formly/core/json-schema';
-import * as Ajv from 'ajv';
-
-import { JSONSchema7 } from 'json-schema';
-
-import { cloneDeep, isEqual } from 'lodash';
-import { Observable } from 'rxjs/Observable';
-
-import { Subject } from 'rxjs/Subject';
-import '../../../common/rxjs-operators';
-import { DynamicSchemaService } from '../../service/dynamic-schema/dynamic-schema.service';
-import { ExecuteWorkflowService, FORM_DEBOUNCE_TIME_MS } from '../../service/execute-workflow/execute-workflow.service';
-import { ExecutionState } from '../../types/execute-workflow.interface';
-import { Breakpoint, OperatorPredicate } from '../../types/workflow-common.interface';
-import { WorkflowActionService } from './../../service/workflow-graph/model/workflow-action.service';
->>>>>>> c79f07b4
 
 /**
  * PropertyEditorComponent is the panel that allows user to edit operator properties.
@@ -140,7 +113,6 @@
     public autocompleteService: DynamicSchemaService,
     public executeWorkflowService: ExecuteWorkflowService,
     private operatorMetadataService: OperatorMetadataService,
-    private dictionaryService: DictionaryService,
     private presetService: PresetService,
   ) {
     // listen to the autocomplete event, remove invalid properties, and update the schema displayed on the form
