import { BrowserAnimationsModule } from '@angular/platform-browser/animations';
import { BrowserModule, By } from '@angular/platform-browser';
<<<<<<< HEAD
import { async, ComponentFixture, TestBed, fakeAsync, tick, flush, discardPeriodicTasks } from '@angular/core/testing';

=======
import { async, ComponentFixture, discardPeriodicTasks, fakeAsync, TestBed, tick } from '@angular/core/testing';
>>>>>>> dc417539
import { PropertyEditorComponent } from './property-editor.component';
import { WorkflowActionService } from '../../service/workflow-graph/model/workflow-action.service';
import { UndoRedoService } from '../../service/undo-redo/undo-redo.service';
import { OperatorMetadataService } from '../../service/operator-metadata/operator-metadata.service';
import { StubOperatorMetadataService } from '../../service/operator-metadata/stub-operator-metadata.service';
import { JointUIService } from '../../service/joint-ui/joint-ui.service';
import {
  mockBreakpointSchema,
  mockScanSourceSchema,
  mockViewResultsSchema
} from '../../service/operator-metadata/mock-operator-metadata.data';
import { configure } from 'rxjs-marbles';
import {
  mockPoint,
  mockResultPredicate,
  mockScanPredicate,
  mockScanResultLink,
  mockScanSentimentLink,
  mockSentimentPredicate,
  mockSentimentResultLink
} from '../../service/workflow-graph/model/mock-workflow-data';
import { DynamicSchemaService } from '../../service/dynamic-schema/dynamic-schema.service';
import { environment } from '../../../../environments/environment';
import { NgbModule } from '@ng-bootstrap/ng-bootstrap';
import { FormlyModule } from '@ngx-formly/core';
import { TEXERA_FORMLY_CONFIG } from 'src/app/common/formly/formly-config';
import { FormlyMaterialModule } from '@ngx-formly/material';
import { FormsModule, ReactiveFormsModule } from '@angular/forms';
import { ExecuteWorkflowService } from '../../service/execute-workflow/execute-workflow.service';
import { HttpClientTestingModule } from '@angular/common/http/testing';
import { CommonModule, DatePipe } from '@angular/common';
import { FormlyJsonschema } from '@ngx-formly/core/json-schema';
import { ArrayTypeComponent } from 'src/app/common/formly/array.type';
import { ObjectTypeComponent } from 'src/app/common/formly/object.type';
import { MultiSchemaTypeComponent } from 'src/app/common/formly/multischema.type';
import { NullTypeComponent } from 'src/app/common/formly/null.type';
import { JSONSchema7 } from 'json-schema';
import * as Ajv from 'ajv';
import { cloneDeep } from 'lodash';
import { assertType } from 'src/app/common/util/assert';
import { WorkflowUtilService } from '../../service/workflow-graph/util/workflow-util.service';
<<<<<<< HEAD
import { NzMessageModule } from 'ng-zorro-antd/message';
=======
import { SchemaPropagationService } from '../../service/dynamic-schema/schema-propagation/schema-propagation.service';
import { LoggerConfig, NGXLogger, NGXLoggerHttpService, NGXMapperService } from 'ngx-logger';

const {marbles} = configure({run: false});
>>>>>>> dc417539

/* tslint:disable:no-non-null-assertion */

describe('PropertyEditorComponent', () => {
  let component: PropertyEditorComponent;
  let fixture: ComponentFixture<PropertyEditorComponent>;
  let workflowActionService: WorkflowActionService;
  let dynamicSchemaService: DynamicSchemaService;
  let schemaPropagationService: SchemaPropagationService;
  environment.schemaPropagationEnabled = true;

  beforeEach(async(() => {
    TestBed.configureTestingModule({
      declarations: [
        PropertyEditorComponent,
        ArrayTypeComponent,
        ObjectTypeComponent,
        MultiSchemaTypeComponent,
        NullTypeComponent
      ],
      providers: [
        JointUIService,
        WorkflowActionService,
        WorkflowUtilService,
        UndoRedoService,
        {provide: OperatorMetadataService, useClass: StubOperatorMetadataService},
        DynamicSchemaService,
        ExecuteWorkflowService,
        FormlyJsonschema,
        SchemaPropagationService,
        NGXLogger,
        NGXLoggerHttpService,
        LoggerConfig,
        DatePipe,
        NGXMapperService
        // { provide: HttpClient, useClass: {} }
      ],
      imports: [
        CommonModule,
        BrowserModule,
        BrowserAnimationsModule,
        NgbModule,
        FormsModule,
        FormlyModule.forRoot(TEXERA_FORMLY_CONFIG),
        // formly ng zorro module has a bug that doesn't display field description,
        // FormlyNgZorroAntdModule,
        // use formly material module instead
        FormlyMaterialModule,
        ReactiveFormsModule,
<<<<<<< HEAD
        HttpClientTestingModule,
        NzMessageModule,
=======
        HttpClientTestingModule
>>>>>>> dc417539
      ]
    })
      .compileComponents();
  }));

  beforeEach(() => {
    fixture = TestBed.createComponent(PropertyEditorComponent);
    component = fixture.componentInstance;
    workflowActionService = TestBed.inject(WorkflowActionService);
    dynamicSchemaService = TestBed.inject(DynamicSchemaService);
    schemaPropagationService = TestBed.inject(SchemaPropagationService);
    fixture.detectChanges();

  });

  it('should create', () => {
    expect(component).toBeTruthy();
  });

  /**
   * test if the property editor correctly receives the operator highlight stream,
   *  get the operator data (id, property, and metadata), and then display the form.
   */
  it('should change the content of property editor from an empty panel correctly', fakeAsync(() => {
    const jointGraphWrapper = workflowActionService.getJointGraphWrapper();
    console.log(workflowActionService.getTexeraGraph());

    // check if the changePropertyEditor called after the operator
    //  is highlighted has correctly updated the variables
    const predicate = mockScanPredicate;

    // add and highlight an operator
    workflowActionService.addOperator(predicate, mockPoint);
    jointGraphWrapper.highlightOperators(predicate.operatorID);

    tick();
    fixture.detectChanges();
    // check variables are set correctly
    expect(component.currentOperatorID).toEqual(predicate.operatorID);
    expect(component.formData).toEqual(predicate.operatorProperties);
    expect(component.displayForm).toBeTruthy();

    // check HTML form are displayed
    const formTitleElement = fixture.debugElement.query(By.css('.texera-workspace-property-editor-title'));
    const jsonSchemaFormElement = fixture.debugElement.query(By.css('.texera-workspace-property-editor-form'));
    // check the panel title
    expect((formTitleElement.nativeNode as HTMLElement).innerText).toEqual(
      mockScanSourceSchema.additionalMetadata.userFriendlyName);

    // check if the form has the all the json schema property names
    Object.entries(mockScanSourceSchema.jsonSchema.properties!).forEach((entry) => {
      const propertyTitle = (entry[1] as JSONSchema7).title;
      if (propertyTitle) {
        expect((jsonSchemaFormElement.nativeElement as HTMLElement).innerHTML).toContain(propertyTitle);
      }
      const propertyDescription = (entry[1] as JSONSchema7).description;
      if (propertyDescription) {
        expect((jsonSchemaFormElement.nativeElement as HTMLElement).innerHTML).toContain(propertyDescription);
      }
    });

    discardPeriodicTasks();
  }));

<<<<<<< HEAD

  it('should switch the content of property editor to another operator from the former operator correctly', fakeAsync(() => {
=======
  it('should switch the content of property editor to another operator from the former operator correctly', () => {
>>>>>>> dc417539
    const jointGraphWrapper = workflowActionService.getJointGraphWrapper();

    // add two operators
    workflowActionService.addOperator(mockScanPredicate, mockPoint);
    workflowActionService.addOperator(mockResultPredicate, mockPoint);

    // highlight the first operator
    jointGraphWrapper.highlightOperators(mockScanPredicate.operatorID);
    tick();
    fixture.detectChanges();

    // check the variables
    expect(component.currentOperatorID).toEqual(mockScanPredicate.operatorID);
    expect(component.formData).toEqual(mockScanPredicate.operatorProperties);
    expect(component.displayForm).toBeTruthy();

    // highlight the second operator
    jointGraphWrapper.highlightOperators(mockResultPredicate.operatorID);
    tick();
    fixture.detectChanges();

    // result operator has default values, use ajv to fill in default values
    // expected form output should fill in all default values instead of an empty object
    const ajv = new Ajv({useDefaults: true});
    const expectedResultOperatorProperties = cloneDeep(mockResultPredicate.operatorProperties);
    ajv.validate(mockViewResultsSchema.jsonSchema, expectedResultOperatorProperties);

    expect(component.currentOperatorID).toEqual(mockResultPredicate.operatorID);
    expect(component.formData).toEqual(expectedResultOperatorProperties);
    expect(component.displayForm).toBeTruthy();

    // check HTML form are displayed
    const formTitleElementAfterChange = fixture.debugElement.query(By.css('.texera-workspace-property-editor-title'));
    const jsonSchemaFormElementAfterChange = fixture.debugElement.query(By.css('.texera-workspace-property-editor-form'));

    // check the panel title
    expect((formTitleElementAfterChange.nativeElement as HTMLElement).innerText).toEqual(
      mockViewResultsSchema.additionalMetadata.userFriendlyName);

    // check if the form has the all the json schema property names
    Object.entries(mockViewResultsSchema.jsonSchema.properties!).forEach((entry) => {
      const propertyTitle = (entry[1] as JSONSchema7).title;
      if (propertyTitle) {
        expect((jsonSchemaFormElementAfterChange.nativeElement as HTMLElement).innerHTML).toContain(propertyTitle);
      }
      const propertyDescription = (entry[1] as JSONSchema7).description;
      if (propertyDescription) {
        expect((jsonSchemaFormElementAfterChange.nativeElement as HTMLElement).innerHTML).toContain(propertyDescription);
      }
    });

<<<<<<< HEAD
    discardPeriodicTasks();
  }));
=======
  });
>>>>>>> dc417539

  /**
   * test if the property editor correctly receives the operator unhighlight stream
   *  and displays the operator's data when it's the only highlighted operator.
   */
  it('should switch the content of property editor to the highlighted operator correctly when only one operator is highlighted', fakeAsync(() => {
    const jointGraphWrapper = workflowActionService.getJointGraphWrapper();

    // add and highlight two operators, then unhighlight one of them
    workflowActionService.addOperatorsAndLinks([{op: mockScanPredicate, pos: mockPoint},
      {op: mockResultPredicate, pos: mockPoint}], []);
    jointGraphWrapper.highlightOperators(mockScanPredicate.operatorID, mockResultPredicate.operatorID);
    jointGraphWrapper.unhighlightOperators(mockResultPredicate.operatorID);

    // assert that only one operator is highlighted on the graph
    const predicate = mockScanPredicate;
    expect(jointGraphWrapper.getCurrentHighlightedOperatorIDs()).toEqual([predicate.operatorID]);

    tick();
    fixture.detectChanges();

    // check if the changePropertyEditor called after the operator
    //  is unhighlighted has correctly updated the variables

    // check variables are set correctly
    expect(component.currentOperatorID).toEqual(predicate.operatorID);
    expect(component.formData).toEqual(predicate.operatorProperties);
    expect(component.displayForm).toBeTruthy();

    // check HTML form are displayed
    const formTitleElement = fixture.debugElement.query(By.css('.texera-workspace-property-editor-title'));
    const jsonSchemaFormElement = fixture.debugElement.query(By.css('.texera-workspace-property-editor-form'));

    // check the panel title
    expect((formTitleElement.nativeElement as HTMLElement).innerText).toEqual(
      mockScanSourceSchema.additionalMetadata.userFriendlyName);

    // check if the form has the all the json schema property names
    Object.keys(mockScanSourceSchema.jsonSchema.properties!).forEach((propertyName) => {
      expect((jsonSchemaFormElement.nativeElement as HTMLElement).innerHTML).toContain(propertyName);
    });

    discardPeriodicTasks();
  }));

  /**
   * test if the property editor correctly receives the operator unhighlight stream
   *  and clears all the operator data, and hide the form.
   */
  it('should clear and hide the property editor panel correctly when no operator is highlighted', () => {
    const jointGraphWrapper = workflowActionService.getJointGraphWrapper();

    // add and highlight an operator
    workflowActionService.addOperator(mockScanPredicate, mockPoint);
    jointGraphWrapper.highlightOperators(mockScanPredicate.operatorID);

    // unhighlight the operator
    jointGraphWrapper.unhighlightOperators(mockScanPredicate.operatorID);
    expect(jointGraphWrapper.getCurrentHighlightedOperatorIDs()).toEqual([]);

    fixture.detectChanges();

    // check if the clearPropertyEditor called after the operator
    //  is unhighlighted has correctly updated the variables
    expect(component.currentOperatorID).toBeFalsy();
    expect(component.formData).toBeFalsy();
    expect(component.displayForm).toBeFalsy();

    // check HTML form are not displayed
    const formTitleElement = fixture.debugElement.query(By.css('.texera-workspace-property-editor-title'));
    const jsonSchemaFormElement = fixture.debugElement.query(By.css('.texera-workspace-property-editor-form'));

    expect(formTitleElement).toBeFalsy();
    expect(jsonSchemaFormElement).toBeFalsy();
  });

  it('should clear and hide the property editor panel correctly when multiple operators are highlighted', () => {
    const jointGraphWrapper = workflowActionService.getJointGraphWrapper();

    // add and highlight two operators
    workflowActionService.addOperatorsAndLinks([{op: mockScanPredicate, pos: mockPoint},
      {op: mockResultPredicate, pos: mockPoint}], []);
    jointGraphWrapper.highlightOperators(mockScanPredicate.operatorID, mockResultPredicate.operatorID);

    // assert that multiple operators are highlighted
    expect(jointGraphWrapper.getCurrentHighlightedOperatorIDs()).toContain(mockResultPredicate.operatorID);
    expect(jointGraphWrapper.getCurrentHighlightedOperatorIDs()).toContain(mockScanPredicate.operatorID);

    // expect that the property editor is cleared
    expect(component.currentOperatorID).toBeFalsy();
    expect(component.formData).toBeFalsy();
    expect(component.displayForm).toBeFalsy();

    // check HTML form are not displayed
    const formTitleElement = fixture.debugElement.query(By.css('.texera-workspace-property-editor-title'));
    const jsonSchemaFormElement = fixture.debugElement.query(By.css('.texera-workspace-property-editor-form'));

    expect(formTitleElement).toBeFalsy();
    expect(jsonSchemaFormElement).toBeFalsy();
  });

  it('should change Texera graph property when the form is edited by the user', fakeAsync(() => {
    const jointGraphWrapper = workflowActionService.getJointGraphWrapper();

    // add an operator and highlight the operator so that the
    //  variables in property editor component is set correctly
    workflowActionService.addOperator(mockScanPredicate, mockPoint);
    jointGraphWrapper.highlightOperators(mockScanPredicate.operatorID);

    tick();

    // stimulate a form change by the user
    const formChangeValue = {tableName: 'twitter_sample'};
    component.onFormChanges(formChangeValue);

    // maintain a counter of how many times the event is emitted
    let emitEventCounter = 0;
    component.operatorPropertyChangeStream.subscribe(() => emitEventCounter++);

    // fakeAsync enables tick, which waits for the set property debounce time to finish
    tick(PropertyEditorComponent.formInputDebounceTime + 10);

    // then get the operator, because operator is immutable, the operator before the tick
    //   is a different object reference from the operator after the tick
    const operator = workflowActionService.getTexeraGraph().getOperator(mockScanPredicate.operatorID);
    if (!operator) {
      throw new Error(`operator ${mockScanPredicate.operatorID} is undefined`);
    }

    discardPeriodicTasks();

    expect(operator.operatorProperties).toEqual(formChangeValue);
    expect(emitEventCounter).toEqual(1);

  }));

  xit('should debounce the user form input to avoid emitting event too frequently', marbles(m => {
    const jointGraphWrapper = workflowActionService.getJointGraphWrapper();

    // add an operator and highlight the operator so that the
    //  variables in property editor component is set correctly
    workflowActionService.addOperator(mockScanPredicate, mockPoint);
    jointGraphWrapper.highlightOperators(mockScanPredicate.operatorID);

    // prepare the form user input event stream
    // simulate user types in `table` character by character
    const formUserInputMarbleString = '-a-b-c-d-e';
    const formUserInputMarbleValue = {
      a: {tableName: 't'},
      b: {tableName: 'ta'},
      c: {tableName: 'tab'},
      d: {tableName: 'tabl'},
      e: {tableName: 'table'}
    };
    const formUserInputEventStream = m.hot(formUserInputMarbleString, formUserInputMarbleValue);

    // prepare the expected output stream after debounce time
    const formChangeEventMarbleStrig =
      // wait for the time of last marble string starting to emit
      '-'.repeat(formUserInputMarbleString.length - 1) +
      // then wait for debounce time (each tick represents 10 ms)
      '-'.repeat(PropertyEditorComponent.formInputDebounceTime / 10) +
      'e-';
    const formChangeEventMarbleValue = {
      e: {tableName: 'table'} as object
    };
    const expectedFormChangeEventStream = m.hot(formChangeEventMarbleStrig, formChangeEventMarbleValue);

    m.bind();

    // TODO: FIX THIS
    // const actualFormChangeEventStream = component.createOutputFormChangeEventStream(formUserInputEventStream);
    // formUserInputEventStream.subscribe();

    // m.expect(actualFormChangeEventStream).toBeObservable(expectedFormChangeEventStream);

  }));

  it('should not emit operator property change event if the new property is the same as the old property', fakeAsync(() => {
    const jointGraphWrapper = workflowActionService.getJointGraphWrapper();

    // add an operator and highlight the operator so that the
    //  variables in property editor component is set correctly
    workflowActionService.addOperator(mockScanPredicate, mockPoint);
    const mockOperatorProperty = {tableName: 'table'};
    // set operator property first before displaying the operator property in property panel
    workflowActionService.setOperatorProperty(mockScanPredicate.operatorID, mockOperatorProperty);
    jointGraphWrapper.highlightOperators(mockScanPredicate.operatorID);

<<<<<<< HEAD
    tick();

=======
>>>>>>> dc417539
    // stimulate a form change with the same property
    component.onFormChanges(mockOperatorProperty);

    // maintain a counter of how many times the event is emitted
    let emitEventCounter = 0;
    component.operatorPropertyChangeStream.subscribe(() => emitEventCounter++);

    // fakeAsync enables tick, which waits for the set property debounce time to finish
    tick(PropertyEditorComponent.formInputDebounceTime + 10);

    discardPeriodicTasks();

    // assert that the form change event doesn't emit any time
    // because the form change value is the same
    expect(emitEventCounter).toEqual(0);

  }));

  describe('when linkBreakpoint is enabled', () => {
    beforeAll(() => {
      environment.linkBreakpointEnabled = true;
    });

    afterAll(() => {
      environment.linkBreakpointEnabled = false;
    });

    it('should change the content of property editor from an empty panel to breakpoint editor correctly', fakeAsync(() => {
      const jointGraphWrapper = workflowActionService.getJointGraphWrapper();

      workflowActionService.addOperator(mockScanPredicate, mockPoint);
      workflowActionService.addOperator(mockResultPredicate, mockPoint);
      workflowActionService.addLink(mockScanResultLink);

      jointGraphWrapper.highlightLink(mockScanResultLink.linkID);

      tick();
      fixture.detectChanges();

      // check variables are set correctly
      expect(component.currentLinkID).toEqual(mockScanResultLink.linkID);
      expect(component.formData).toEqual({});

      // check HTML form are displayed
      const jsonSchemaFormElement = fixture.debugElement.query(By.css('.texera-workspace-property-editor-form'));
      // check if the form has the all the json schema property names
      Object.values((mockBreakpointSchema.jsonSchema.oneOf as any)[0].properties).forEach((property: unknown) => {
        assertType<{ type: string, title: string }>(property);
        expect((jsonSchemaFormElement.nativeElement as HTMLElement).innerHTML).toContain(property.title);
      });

      discardPeriodicTasks();
    }));

    it('should switch the content of property editor to another link-breakpoint from the former link-breakpoint correctly', fakeAsync(() => {
      const jointGraphWrapper = workflowActionService.getJointGraphWrapper();

      workflowActionService.addOperator(mockScanPredicate, mockPoint);
      workflowActionService.addOperator(mockSentimentPredicate, mockPoint);
      workflowActionService.addOperator(mockResultPredicate, mockPoint);
      workflowActionService.addLink(mockScanSentimentLink);
      workflowActionService.addLink(mockSentimentResultLink);

      // highlight the first link
      jointGraphWrapper.highlightLink(mockScanSentimentLink.linkID);
      tick();
      fixture.detectChanges();

      // check the variables
      expect(component.currentLinkID).toEqual(mockScanSentimentLink.linkID);

      // highlight the second link
      jointGraphWrapper.highlightLink(mockSentimentResultLink.linkID);
      tick();
      fixture.detectChanges();

      expect(component.currentLinkID).toEqual(mockSentimentResultLink.linkID);

      // check HTML form are displayed
      const jsonSchemaFormElement = fixture.debugElement.query(By.css('.texera-workspace-property-editor-form'));

      // check if the form has the all the json schema property names
      Object.values((mockBreakpointSchema.jsonSchema.oneOf as any)[0].properties).forEach((property: unknown) => {
        assertType<{ type: string, title: string }>(property);
        expect((jsonSchemaFormElement.nativeElement as HTMLElement).innerHTML).toContain(property.title);
      });

      discardPeriodicTasks();
    }));

    it('should switch the content of property editor between link-breakpoint and a operator correctly', fakeAsync(() => {
      const jointGraphWrapper = workflowActionService.getJointGraphWrapper();

      workflowActionService.addOperator(mockScanPredicate, mockPoint);
      workflowActionService.addOperator(mockResultPredicate, mockPoint);
      workflowActionService.addLink(mockScanResultLink);

      // highlight the operator
      jointGraphWrapper.highlightOperators(mockScanPredicate.operatorID);
      tick();
      fixture.detectChanges();

      // check the variables
      expect(component.currentOperatorID).toEqual(mockScanPredicate.operatorID);
      expect(component.displayForm).toBeTruthy();

      // highlight the link
      jointGraphWrapper.highlightLink(mockScanResultLink.linkID);
      tick();
      fixture.detectChanges();

      // check the variables
      expect(component.currentLinkID).toEqual(mockScanResultLink.linkID);

      expect(component.currentOperatorID).toBeUndefined();

      // highlight the operator again
      jointGraphWrapper.highlightOperators(mockScanPredicate.operatorID);
      tick();
      fixture.detectChanges();

      // check the variables
      expect(component.currentOperatorID).toEqual(mockScanPredicate.operatorID);
      expect(component.displayForm).toBeTruthy();

      expect(component.currentLinkID).toBeUndefined();

      discardPeriodicTasks();
    }));

    it('should clear and hide the property editor panel correctly on unhighlighting an link', fakeAsync(() => {
      const jointGraphWrapper = workflowActionService.getJointGraphWrapper();

      workflowActionService.addOperator(mockScanPredicate, mockPoint);
      workflowActionService.addOperator(mockResultPredicate, mockPoint);
      workflowActionService.addLink(mockScanResultLink);

      jointGraphWrapper.highlightLink(mockScanResultLink.linkID);
      tick();
      fixture.detectChanges();

      expect(component.currentLinkID).toEqual(mockScanResultLink.linkID);
      // unhighlight the highlighted link
      jointGraphWrapper.unhighlightLink(mockScanResultLink.linkID);
      tick();
      fixture.detectChanges();

      expect(component.currentLinkID).toBeUndefined();

      // check HTML form are not displayed
      const formTitleElement = fixture.debugElement.query(By.css('.texera-workspace-property-editor-title'));
      const jsonSchemaFormElement = fixture.debugElement.query(By.css('.texera-workspace-property-editor-form'));

      expect(formTitleElement).toBeFalsy();
      expect(jsonSchemaFormElement).toBeFalsy();

      discardPeriodicTasks();
    }));

    it('should add a breakpoint when clicking add breakpoint', fakeAsync(() => {
      const jointGraphWrapper = workflowActionService.getJointGraphWrapper();

      // for some reason, all the breakpoint interaction buttons (add, modify, remove) are class 'breakpointRemoveButton' ???
      let buttonState = fixture.debugElement.query(By.css('.breakpointRemoveButton'));
      expect(buttonState).toBeFalsy();

      workflowActionService.addOperator(mockScanPredicate, mockPoint);
      workflowActionService.addOperator(mockResultPredicate, mockPoint);
      workflowActionService.addLink(mockScanResultLink);

      jointGraphWrapper.highlightLink(mockScanResultLink.linkID);
      tick();
      fixture.detectChanges();

      // after adding breakpoint, this should be the addbreakpoint button
      buttonState = fixture.debugElement.query(By.css('.breakpointRemoveButton'));
      expect(buttonState).toBeTruthy();

      spyOn(workflowActionService, 'setLinkBreakpoint');
      component.formData = {count: 3};
      buttonState.triggerEventHandler('click', null);
      expect(workflowActionService.setLinkBreakpoint).toHaveBeenCalledTimes(1);

<<<<<<< HEAD
      discardPeriodicTasks();
    }));

    it('should clear and hide the property editor panel correctly on clicking the remove button on breakpoint editor', fakeAsync(() => {
=======
    });

    it('should clear and hide the property editor panel correctly on clicking the remove button on breakpoint editor', () => {
>>>>>>> dc417539
      const jointGraphWrapper = workflowActionService.getJointGraphWrapper();

      // for some reason, all the breakpoint interaction buttons (add, modify, remove) are class 'breakpointRemoveButton' ???
      let buttonState = fixture.debugElement.query(By.css('.breakpointRemoveButton'));
      expect(buttonState).toBeFalsy();

      workflowActionService.addOperator(mockScanPredicate, mockPoint);
      workflowActionService.addOperator(mockResultPredicate, mockPoint);
      workflowActionService.addLink(mockScanResultLink);

      jointGraphWrapper.highlightLink(mockScanResultLink.linkID);
      tick();
      fixture.detectChanges();

      // simulate adding a breakpoint
      component.formData = {count: 3};
      component.handleAddBreakpoint();
      fixture.detectChanges();

      // after adding breakpoint, this should now be the remove breakpoint button
      buttonState = fixture.debugElement.query(By.css('.breakpointRemoveButton'));
      expect(buttonState).toBeTruthy();

      buttonState.triggerEventHandler('click', null);
      fixture.detectChanges();
      expect(component.currentLinkID).toBeUndefined();
      // check HTML form are not displayed
      const formTitleElement = fixture.debugElement.query(By.css('.texera-workspace-property-editor-title'));
      const jsonSchemaFormElement = fixture.debugElement.query(By.css('.texera-workspace-property-editor-form'));

      expect(formTitleElement).toBeFalsy();
      expect(jsonSchemaFormElement).toBeFalsy();

      discardPeriodicTasks();
    }));

    // xit('should change Texera graph link-breakpoint property correctly when the breakpoint form is edited by the user', fakeAsync(() => {
    //   const jointGraphWrapper = workflowActionService.getJointGraphWrapper();

    //   // add a link and highlight the link so that the
    //   //  variables in property editor component is set correctly
    //   workflowActionService.addOperator(mockScanPredicate, mockPoint);
    //   workflowActionService.addOperator(mockResultPredicate, mockPoint);
    //   workflowActionService.addLink(mockScanResultLink);
    //   jointGraphWrapper.highlightLink(mockScanResultLink.linkID);
    //   fixture.detectChanges();

    //   // stimulate a form change by the user
    //   const formChangeValue = { attribute: 'age' };
    //   component.onFormChanges(formChangeValue);

    //   // maintain a counter of how many times the event is emitted
    //   let emitEventCounter = 0;
    //   component.outputBreakpointChangeEventStream.subscribe(() => emitEventCounter++);

    //   // fakeAsync enables tick, which waits for the set property debounce time to finish
    //   tick(PropertyEditorComponent.formInputDebounceTime + 10);

    //   // then get the operator, because operator is immutable, the operator before the tick
    //   //   is a different object reference from the operator after the tick
    //   const link = workflowActionService.getTexeraGraph().getLinkWithID(mockScanResultLink.linkID);
    //   if (!link) {
    //     throw new Error(`link ${mockScanResultLink.linkID} is undefined`);
    //   }
    //   expect(link.breakpointProperties).toEqual(formChangeValue);
    //   expect(emitEventCounter).toEqual(1);
    // }));

    it('should remove Texera graph link-breakpoint property correctly when the breakpoint remove button is clicked', fakeAsync(() => {
      const jointGraphWrapper = workflowActionService.getJointGraphWrapper();

      // add a link and highligh the link so that the
      //  variables in property editor component is set correctly
      workflowActionService.addOperator(mockScanPredicate, mockPoint);
      workflowActionService.addOperator(mockResultPredicate, mockPoint);
      workflowActionService.addLink(mockScanResultLink);
      jointGraphWrapper.highlightLink(mockScanResultLink.linkID);
      tick();
      fixture.detectChanges();

      const formData = {count: 100};
      // simulate adding a breakpoint
      component.formData = formData;
      component.handleAddBreakpoint();
      fixture.detectChanges();

      // check breakpoint
      let linkBreakpoint = workflowActionService.getTexeraGraph().getLinkBreakpoint(mockScanResultLink.linkID);
      if (!linkBreakpoint) {
        throw new Error(`link ${mockScanResultLink.linkID} is undefined`);
      }
      expect(linkBreakpoint).toEqual(formData);

      // simulate button click
      const buttonState = fixture.debugElement.query(By.css('.breakpointRemoveButton'));
      expect(buttonState).toBeTruthy();

      buttonState.triggerEventHandler('click', null);
      fixture.detectChanges();

      linkBreakpoint = workflowActionService.getTexeraGraph().getLinkBreakpoint(mockScanResultLink.linkID);
      expect(linkBreakpoint).toBeUndefined();

      discardPeriodicTasks();
    }));

    // xit('should debounce the user breakpoint form input to avoid emitting event too frequently', marbles(m => {
    //   const jointGraphWrapper = workflowActionService.getJointGraphWrapper();

    //   // add a link and highlight the link so that the
    //   //  variables in property editor component is set correctly
    //   workflowActionService.addOperator(mockScanPredicate, mockPoint);
    //   workflowActionService.addOperator(mockResultPredicate, mockPoint);
    //   workflowActionService.addLink(mockScanResultLink);
    //   jointGraphWrapper.highlightLink(mockScanResultLink.linkID);
    //   fixture.detectChanges();

    //   // prepare the form user input event stream
    //   // simulate user types in `table` character by character
    //   const formUserInputMarbleString = '-a-b-c-d-e';
    //   const formUserInputMarbleValue = {
    //     a: { tableName: 'p' },
    //     b: { tableName: 'pr' },
    //     c: { tableName: 'pri' },
    //     d: { tableName: 'pric' },
    //     e: { tableName: 'price' },
    //   };
    //   const formUserInputEventStream = m.hot(formUserInputMarbleString, formUserInputMarbleValue);

    //   // prepare the expected output stream after debounce time
    //   const formChangeEventMarbleStrig =
    //     // wait for the time of last marble string starting to emit
    //     '-'.repeat(formUserInputMarbleString.length - 1) +
    //     // then wait for debounce time (each tick represents 10 ms)
    //     '-'.repeat(PropertyEditorComponent.formInputDebounceTime / 10) +
    //     'e-';
    //   const formChangeEventMarbleValue = {
    //     e: { tableName: 'price' } as object
    //   };
    //   const expectedFormChangeEventStream = m.hot(formChangeEventMarbleStrig, formChangeEventMarbleValue);

    //   m.bind();

    //   const actualFormChangeEventStream = component.createoutputBreakpointChangeEventStream(formUserInputEventStream);
    //   formUserInputEventStream.subscribe();

    //   m.expect(actualFormChangeEventStream).toBeObservable(expectedFormChangeEventStream);
    // }));

    // xit('should not emit breakpoint property change event if the new property is the same as the old property', fakeAsync(() => {
    //   const jointGraphWrapper = workflowActionService.getJointGraphWrapper();

    //   // add a link and highligh the link so that the
    //   //  variables in property editor component is set correctly
    //   workflowActionService.addOperator(mockScanPredicate, mockPoint);
    //   workflowActionService.addOperator(mockResultPredicate, mockPoint);
    //   workflowActionService.addLink(mockScanResultLink);
    //   const mockBreakpointProperty = { attribute: 'price'};
    //   workflowActionService.setLinkBreakpoint(mockScanResultLink.linkID, mockBreakpointProperty);
    //   jointGraphWrapper.highlightLink(mockScanResultLink.linkID);
    //   fixture.detectChanges();

    //   // stimulate a form change with the same property
    //   component.onFormChanges(mockBreakpointProperty);

    //   // maintain a counter of how many times the event is emitted
    //   let emitEventCounter = 0;
    //   component.outputBreakpointChangeEventStream.subscribe(() => emitEventCounter++);

    //   // fakeAsync enables tick, which waits for the set property debounce time to finish
    //   tick(PropertyEditorComponent.formInputDebounceTime + 10);

    //   // assert that the form change event doesn't emit any time
    //   // because the form change value is the same
    //   expect(emitEventCounter).toEqual(0);
    // }));

  });

});<|MERGE_RESOLUTION|>--- conflicted
+++ resolved
@@ -1,11 +1,6 @@
 import { BrowserAnimationsModule } from '@angular/platform-browser/animations';
 import { BrowserModule, By } from '@angular/platform-browser';
-<<<<<<< HEAD
-import { async, ComponentFixture, TestBed, fakeAsync, tick, flush, discardPeriodicTasks } from '@angular/core/testing';
-
-=======
 import { async, ComponentFixture, discardPeriodicTasks, fakeAsync, TestBed, tick } from '@angular/core/testing';
->>>>>>> dc417539
 import { PropertyEditorComponent } from './property-editor.component';
 import { WorkflowActionService } from '../../service/workflow-graph/model/workflow-action.service';
 import { UndoRedoService } from '../../service/undo-redo/undo-redo.service';
@@ -47,14 +42,11 @@
 import { cloneDeep } from 'lodash';
 import { assertType } from 'src/app/common/util/assert';
 import { WorkflowUtilService } from '../../service/workflow-graph/util/workflow-util.service';
-<<<<<<< HEAD
 import { NzMessageModule } from 'ng-zorro-antd/message';
-=======
 import { SchemaPropagationService } from '../../service/dynamic-schema/schema-propagation/schema-propagation.service';
 import { LoggerConfig, NGXLogger, NGXLoggerHttpService, NGXMapperService } from 'ngx-logger';
 
 const {marbles} = configure({run: false});
->>>>>>> dc417539
 
 /* tslint:disable:no-non-null-assertion */
 
@@ -104,12 +96,8 @@
         // use formly material module instead
         FormlyMaterialModule,
         ReactiveFormsModule,
-<<<<<<< HEAD
         HttpClientTestingModule,
         NzMessageModule,
-=======
-        HttpClientTestingModule
->>>>>>> dc417539
       ]
     })
       .compileComponents();
@@ -174,12 +162,8 @@
     discardPeriodicTasks();
   }));
 
-<<<<<<< HEAD
 
   it('should switch the content of property editor to another operator from the former operator correctly', fakeAsync(() => {
-=======
-  it('should switch the content of property editor to another operator from the former operator correctly', () => {
->>>>>>> dc417539
     const jointGraphWrapper = workflowActionService.getJointGraphWrapper();
 
     // add two operators
@@ -231,12 +215,8 @@
       }
     });
 
-<<<<<<< HEAD
     discardPeriodicTasks();
   }));
-=======
-  });
->>>>>>> dc417539
 
   /**
    * test if the property editor correctly receives the operator unhighlight stream
@@ -426,11 +406,8 @@
     workflowActionService.setOperatorProperty(mockScanPredicate.operatorID, mockOperatorProperty);
     jointGraphWrapper.highlightOperators(mockScanPredicate.operatorID);
 
-<<<<<<< HEAD
     tick();
 
-=======
->>>>>>> dc417539
     // stimulate a form change with the same property
     component.onFormChanges(mockOperatorProperty);
 
@@ -614,16 +591,10 @@
       buttonState.triggerEventHandler('click', null);
       expect(workflowActionService.setLinkBreakpoint).toHaveBeenCalledTimes(1);
 
-<<<<<<< HEAD
       discardPeriodicTasks();
     }));
 
     it('should clear and hide the property editor panel correctly on clicking the remove button on breakpoint editor', fakeAsync(() => {
-=======
-    });
-
-    it('should clear and hide the property editor panel correctly on clicking the remove button on breakpoint editor', () => {
->>>>>>> dc417539
       const jointGraphWrapper = workflowActionService.getJointGraphWrapper();
 
       // for some reason, all the breakpoint interaction buttons (add, modify, remove) are class 'breakpointRemoveButton' ???
