@import '../workspace.component.scss';

.texera-workspace-property-editor-body {
  padding: 16px;
  padding-right: 24px;
}

<<<<<<< HEAD
.box {
  width:500px;
  height:100px;
  background-color:white;
  margin-top: 10px;
  left: 30px;
=======

.mat-icon-button {
  width: 10%;
  height: 20%;
  line-height: 0%;
  float: left;
}

 .container {
  height:100%;
  text-align: left;
  padding: 0px;
}


 // sets the style for the popup tooltips,
// ::ng-deep is needed to force the style down to all the tooltip windows
.texera-workspace-property-editor-body ::ng-deep .tooltip-inner{
  // color: black;
  // background: white;
  max-width : 500px;
  width: 400px;
  // border: 5px solid black;
  padding: 0px;
}

 .texera-workspace-property-editor-body ::ng-deep .tooltip {
  height: 35%;
  overflow: auto;
  border: 1px solid black;
  padding: 0px;
  border-radius: 4px;
  background-color: grey;
  opacity: 1;
}

 .texera-workspace-property-editor-body ::ng-deep .property-detail-title {
  background-color : grey;
  color: white;
  padding: 5px;
}

 .texera-workspace-property-editor-body ::ng-deep .property-detail-description {
  background-color : white;
  color: black;
  padding: 5px;
>>>>>>> a3bb63d2
}<|MERGE_RESOLUTION|>--- conflicted
+++ resolved
@@ -5,14 +5,13 @@
   padding-right: 24px;
 }
 
-<<<<<<< HEAD
 .box {
   width:500px;
   height:100px;
   background-color:white;
   margin-top: 10px;
   left: 30px;
-=======
+}
 
 .mat-icon-button {
   width: 10%;
@@ -59,5 +58,4 @@
   background-color : white;
   color: black;
   padding: 5px;
->>>>>>> a3bb63d2
 }