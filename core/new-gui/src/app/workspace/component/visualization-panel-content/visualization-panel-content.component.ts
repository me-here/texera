--- conflicted
+++ resolved
@@ -1,13 +1,12 @@
-import {AfterViewInit, Component, Input, OnDestroy} from '@angular/core';
+import { AfterViewInit, Component, Input, OnDestroy } from '@angular/core';
 import * as c3 from 'c3';
 import {Primitive, PrimitiveArray} from 'c3';
 import * as d3 from 'd3';
 import * as cloud from 'd3-cloud';
-<<<<<<< HEAD
-import {WorkflowStatusService} from '../../service/workflow-status/workflow-status.service';
-import {ResultObject} from '../../types/execute-workflow.interface';
-import {ChartType, WordCloudTuple} from '../../types/visualization.interface';
-import {Subscription} from 'rxjs';
+import { WorkflowStatusService } from '../../service/workflow-status/workflow-status.service';
+import { ResultObject, IncrementalOutputMode, IncrementalOutputResult } from '../../types/execute-workflow.interface';
+import { ChartType, WordCloudTuple } from '../../types/visualization.interface';
+import { Subscription } from 'rxjs';
 import {environment} from 'src/environments/environment';
 import * as mapboxgl from 'mapbox-gl';
 import {MapboxLayer} from '@deck.gl/mapbox';
@@ -15,12 +14,6 @@
 import {ScatterplotLayerProps} from '@deck.gl/layers/scatterplot-layer/scatterplot-layer';
 
 (mapboxgl as any).accessToken = environment.mapbox.accessToken;
-=======
-import { WorkflowStatusService } from '../../service/workflow-status/workflow-status.service';
-import { ResultObject, IncrementalOutputMode, IncrementalOutputResult } from '../../types/execute-workflow.interface';
-import { ChartType, WordCloudTuple } from '../../types/visualization.interface';
-import { Subscription } from 'rxjs';
->>>>>>> 0adff0a8
 
 /**
  * VisualizationPanelContentComponent displays the chart based on the chart type and data in table.
@@ -34,9 +27,7 @@
   templateUrl: './visualization-panel-content.component.html',
   styleUrls: ['./visualization-panel-content.component.scss']
 })
-
 export class VisualizationPanelContentComponent implements AfterViewInit, OnDestroy {
-
   // this readonly variable must be the same as HTML element ID for visualization
   public static readonly CHART_ID = '#texera-result-chart-content';
   public static readonly CHART_CONTAINER = 'texera-result-chart-content';
@@ -192,7 +183,7 @@
 
     const layout = cloud()
       .size([VisualizationPanelContentComponent.WIDTH, VisualizationPanelContentComponent.HEIGHT])
-      .words(wordCloudTuples.map(t => ({text: t.word, size: d3Scale(t.count)})))
+      .words(wordCloudTuples.map(t => ({ text: t.word, size: d3Scale(t.count) })))
       .text(d => d.text ?? '')
       .padding(5)
       .rotate(() => 0)
