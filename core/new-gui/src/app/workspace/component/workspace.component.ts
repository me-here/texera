--- conflicted
+++ resolved
@@ -29,41 +29,23 @@
   providers: [
     // uncomment this line for manual testing without opening backend server
     // { provide: OperatorMetadataService, useClass: StubOperatorMetadataService },
-<<<<<<< HEAD
+
+    // DragDropService,
+    // DynamicSchemaService,
+    // ExecuteWorkflowService,
+    // JointUIService,
     // OperatorMetadataService,
-    // DynamicSchemaService,
+    // ResultPanelToggleService,
+    // SchemaPropagationService,
     // SourceTablesService,
-    // SchemaPropagationService,
-    // JointUIService,
+    // UndoRedoService,
+    // ValidationWorkflowService,
     // WorkflowActionService,
+    // WorkflowCacheService,
+    // WorkflowPersistService,
+    // WorkflowStatusService,
     // WorkflowUtilService,
-    // DragDropService,
-    // ExecuteWorkflowService,
-    // UndoRedoService,
-    // ResultPanelToggleService,
-    // CacheWorkflowService,
-    // ValidationWorkflowService,
-    // WorkflowStatusService,
-    // WorkflowWebsocketService,
-=======
-
-    DragDropService,
-    DynamicSchemaService,
-    ExecuteWorkflowService,
-    JointUIService,
-    OperatorMetadataService,
-    ResultPanelToggleService,
-    SchemaPropagationService,
-    SourceTablesService,
-    UndoRedoService,
-    ValidationWorkflowService,
-    WorkflowActionService,
-    WorkflowCacheService,
-    WorkflowPersistService,
-    WorkflowStatusService,
-    WorkflowUtilService,
-    WorkflowWebsocketService
->>>>>>> 10dfc4dc
+    // WorkflowWebsocketService
   ]
 })
 export class WorkspaceComponent implements OnInit {
