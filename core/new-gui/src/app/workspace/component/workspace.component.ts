<<<<<<< HEAD
import { Location } from "@angular/common";
import { AfterViewInit, Component, OnDestroy } from "@angular/core";
import { ActivatedRoute } from "@angular/router";
import { environment } from "../../../environments/environment";
import { Version } from "../../../environments/version";
import { UserService } from "../../common/service/user/user.service";
import { WorkflowPersistService } from "../../common/service/workflow-persist/workflow-persist.service";
import { Workflow } from "../../common/type/workflow";
import { SchemaPropagationService } from "../service/dynamic-schema/schema-propagation/schema-propagation.service";
import { SourceTablesService } from "../service/dynamic-schema/source-tables/source-tables.service";
import { OperatorMetadataService } from "../service/operator-metadata/operator-metadata.service";
import { ResultPanelToggleService } from "../service/result-panel-toggle/result-panel-toggle.service";
import { UndoRedoService } from "../service/undo-redo/undo-redo.service";
import { WorkflowCacheService } from "../service/workflow-cache/workflow-cache.service";
import { WorkflowActionService } from "../service/workflow-graph/model/workflow-action.service";
import { WorkflowWebsocketService } from "../service/workflow-websocket/workflow-websocket.service";
import { NzMessageService } from "ng-zorro-antd/message";
import { WorkflowConsoleService } from "../service/workflow-console/workflow-console.service";
import { debounceTime, distinctUntilChanged, filter, switchMap } from "rxjs/operators";
import { UntilDestroy, untilDestroyed } from "@ngneat/until-destroy";
import { OperatorCacheStatusService } from "../service/workflow-status/operator-cache-status.service";
import { of } from "rxjs";
import { isDefined } from "../../common/util/predicate";
=======
import { ValidationWorkflowService } from './../service/validation/validation-workflow.service';
import { ExecuteWorkflowService } from './../service/execute-workflow/execute-workflow.service';
import { DragDropService } from './../service/drag-drop/drag-drop.service';
import { WorkflowUtilService } from './../service/workflow-graph/util/workflow-util.service';
import { WorkflowActionService } from './../service/workflow-graph/model/workflow-action.service';
import { WorkflowCollabService } from './../service/workflow-collab/workflow-collab.service';
import { UndoRedoService } from './../service/undo-redo/undo-redo.service';
import { Component, OnInit } from '@angular/core';

import { OperatorMetadataService } from '../service/operator-metadata/operator-metadata.service';
import { JointUIService } from '../service/joint-ui/joint-ui.service';
import { StubOperatorMetadataService } from '../service/operator-metadata/stub-operator-metadata.service';
import { DynamicSchemaService } from '../service/dynamic-schema/dynamic-schema.service';
import { SourceTablesService } from '../service/dynamic-schema/source-tables/source-tables.service';
import { SchemaPropagationService } from '../service/dynamic-schema/schema-propagation/schema-propagation.service';
import { ResultPanelToggleService } from '../service/result-panel-toggle/result-panel-toggle.service';
import { SaveWorkflowService } from '../service/save-workflow/save-workflow.service';
import { WorkflowStatusService } from '../service/workflow-status/workflow-status.service';
>>>>>>> 3faa63e5

@UntilDestroy()
@Component({
  selector: "texera-workspace",
  templateUrl: "./workspace.component.html",
  styleUrls: ["./workspace.component.scss"],
  providers: [
    // uncomment this line for manual testing without opening backend server
    // { provide: OperatorMetadataService, useClass: StubOperatorMetadataService },
<<<<<<< HEAD
  ],
=======
    OperatorMetadataService,
    DynamicSchemaService,
    SourceTablesService,
    SchemaPropagationService,
    JointUIService,
    WorkflowActionService,
    WorkflowUtilService,
    DragDropService,
    ExecuteWorkflowService,
    UndoRedoService,
    ResultPanelToggleService,
    SaveWorkflowService,
    ValidationWorkflowService,
    WorkflowStatusService,
    WorkflowCollabService,
  ]
>>>>>>> 3faa63e5
})
export class WorkspaceComponent implements AfterViewInit, OnDestroy {
  public gitCommitHash: string = Version.raw;
  public showResultPanel: boolean = false;
  userSystemEnabled = environment.userSystemEnabled;

  // MY BRANCH: Removed saveworkflow for now to see if can be shared between clients
  constructor(
    private userService: UserService,
    private resultPanelToggleService: ResultPanelToggleService,
<<<<<<< HEAD
=======
    // private saveWorkflowService: SaveWorkflowService,
>>>>>>> 3faa63e5
    // list additional services in constructor so they are initialized even if no one use them directly
    private sourceTablesService: SourceTablesService,
    private schemaPropagationService: SchemaPropagationService,
    private undoRedoService: UndoRedoService,
    private operatorCacheStatus: OperatorCacheStatusService,
    private workflowCacheService: WorkflowCacheService,
    private workflowPersistService: WorkflowPersistService,
    private workflowWebsocketService: WorkflowWebsocketService,
    private workflowActionService: WorkflowActionService,
    private workflowConsoleService: WorkflowConsoleService,
    private location: Location,
    private route: ActivatedRoute,
    private operatorMetadataService: OperatorMetadataService,
    private message: NzMessageService
  ) {}

  ngAfterViewInit(): void {
    /**
     * On initialization of the workspace, there could be three cases:
     *
     * - with userSystem enabled, usually during prod mode:
     * 1. Accessed by URL `/`, no workflow is in the URL (Cold Start):
     -    - A new `WorkflowActionService.DEFAULT_WORKFLOW` is created, which is an empty workflow with undefined id.
     *    - After an Auto-persist being triggered by a WorkflowAction event, it will create a new workflow in the database
     *    and update the URL with its new ID from database.
     * 2. Accessed by URL `/workflow/:id` (refresh manually, or redirected from dashboard workflow list):
     *    - It will retrieve the workflow from database with the given ID. Because it has an ID, it will be linked to the database
     *    - Auto-persist will be triggered upon all workspace events.
     *
     * - with userSystem disabled, during dev mode:
     * 1. Accessed by URL `/`, with a workflow cached (refresh manually):
     *    - This will trigger the WorkflowCacheService to load the workflow from cache.
     *    - Auto-cache will be triggered upon all workspace events.
     *
     * WorkflowActionService is the single source of the workflow representation. Both WorkflowCacheService and WorkflowPersistService are
     * reflecting changes from WorkflowActionService.
     */
    // clear the current workspace, reset as `WorkflowActionService.DEFAULT_WORKFLOW`
    this.workflowActionService.resetAsNewWorkflow();

    if (this.userSystemEnabled) {
      this.registerReEstablishWebsocketUponWIdChange();
    } else {
      let wid = this.route.snapshot.params.id ?? 0;
      this.workflowWebsocketService.openWebsocket(wid);
    }

    this.registerLoadOperatorMetadata();

    this.registerResultPanelToggleHandler();
  }

  ngOnDestroy() {
    this.workflowWebsocketService.closeWebsocket();
  }

  registerResultPanelToggleHandler() {
    this.resultPanelToggleService
      .getToggleChangeStream()
      .pipe(untilDestroyed(this))
      .subscribe(value => (this.showResultPanel = value));
  }

  registerAutoCacheWorkFlow(): void {
    this.workflowActionService
      .workflowChanged()
      .pipe(debounceTime(100))
      .pipe(untilDestroyed(this))
      .subscribe(() => {
        this.workflowCacheService.setCacheWorkflow(this.workflowActionService.getWorkflow());
      });
  }

  registerAutoPersistWorkflow(): void {
    this.workflowActionService
      .workflowChanged()
      .pipe(debounceTime(100))
      .pipe(untilDestroyed(this))
      .subscribe(() => {
        if (this.userService.isLogin()) {
          this.workflowPersistService
            .persistWorkflow(this.workflowActionService.getWorkflow())
            .pipe(untilDestroyed(this))
            .subscribe((updatedWorkflow: Workflow) => {
              this.workflowActionService.setWorkflowMetadata(updatedWorkflow);
              this.location.go(`/workflow/${updatedWorkflow.wid}`);
            });
          // to sync up with the updated information, such as workflow.wid
        }
      });
  }

  loadWorkflowWithId(wid: number): void {
    // disable the workspace until the workflow is fetched from the backend
    this.workflowActionService.disableWorkflowModification();
    this.workflowPersistService
      .retrieveWorkflow(wid)
      .pipe(untilDestroyed(this))
      .subscribe(
        (workflow: Workflow) => {
          // enable workspace for modification
          this.workflowActionService.enableWorkflowModification();
          // load the fetched workflow
          this.workflowActionService.reloadWorkflow(workflow);
          // clear stack
          this.undoRedoService.clearUndoStack();
          this.undoRedoService.clearRedoStack();
        },
        () => {
          // enable workspace for modification
          this.workflowActionService.enableWorkflowModification();
          // clear the current workflow
          this.workflowActionService.reloadWorkflow(undefined);
          // clear stack
          this.undoRedoService.clearUndoStack();
          this.undoRedoService.clearRedoStack();

          this.message.error("You don't have access to this workflow, please log in with an appropriate account");
        }
      );
  }

  registerLoadOperatorMetadata() {
    this.operatorMetadataService
      .getOperatorMetadata()
      .pipe(filter(metadata => metadata.operators.length !== 0))
      .pipe(untilDestroyed(this))
      .subscribe(() => {
        let wid = this.route.snapshot.params.id;
        if (environment.userSystemEnabled) {
          // load workflow with wid if presented in the URL
          if (wid) {
            // if wid is present in the url, load it from the backend
            this.userService
              .userChanged()
              .pipe(untilDestroyed(this))
              .subscribe(() => this.loadWorkflowWithId(wid));
          } else {
            // no workflow to load, pending to create a new workflow
          }
          // responsible for persisting the workflow to the backend
          this.registerAutoPersistWorkflow();
        } else {
          // load the cached workflow
          this.workflowActionService.reloadWorkflow(this.workflowCacheService.getCachedWorkflow());
          // clear stack
          this.undoRedoService.clearUndoStack();
          this.undoRedoService.clearRedoStack();
          // responsible for saving the existing workflow in cache
          this.registerAutoCacheWorkFlow();
        }
      });
  }

  registerReEstablishWebsocketUponWIdChange() {
    this.workflowActionService
      .workflowMetaDataChanged()
      .pipe(
        switchMap(() => of(this.workflowActionService.getWorkflowMetadata().wid)),
        filter(isDefined),
        distinctUntilChanged()
      )
      .pipe(untilDestroyed(this))
      .subscribe(wid => this.workflowWebsocketService.reopenWebsocket(wid));
  }
}<|MERGE_RESOLUTION|>--- conflicted
+++ resolved
@@ -1,4 +1,3 @@
-<<<<<<< HEAD
 import { Location } from "@angular/common";
 import { AfterViewInit, Component, OnDestroy } from "@angular/core";
 import { ActivatedRoute } from "@angular/router";
@@ -22,26 +21,7 @@
 import { OperatorCacheStatusService } from "../service/workflow-status/operator-cache-status.service";
 import { of } from "rxjs";
 import { isDefined } from "../../common/util/predicate";
-=======
-import { ValidationWorkflowService } from './../service/validation/validation-workflow.service';
-import { ExecuteWorkflowService } from './../service/execute-workflow/execute-workflow.service';
-import { DragDropService } from './../service/drag-drop/drag-drop.service';
-import { WorkflowUtilService } from './../service/workflow-graph/util/workflow-util.service';
-import { WorkflowActionService } from './../service/workflow-graph/model/workflow-action.service';
-import { WorkflowCollabService } from './../service/workflow-collab/workflow-collab.service';
-import { UndoRedoService } from './../service/undo-redo/undo-redo.service';
-import { Component, OnInit } from '@angular/core';
-
-import { OperatorMetadataService } from '../service/operator-metadata/operator-metadata.service';
-import { JointUIService } from '../service/joint-ui/joint-ui.service';
-import { StubOperatorMetadataService } from '../service/operator-metadata/stub-operator-metadata.service';
-import { DynamicSchemaService } from '../service/dynamic-schema/dynamic-schema.service';
-import { SourceTablesService } from '../service/dynamic-schema/source-tables/source-tables.service';
-import { SchemaPropagationService } from '../service/dynamic-schema/schema-propagation/schema-propagation.service';
-import { ResultPanelToggleService } from '../service/result-panel-toggle/result-panel-toggle.service';
-import { SaveWorkflowService } from '../service/save-workflow/save-workflow.service';
-import { WorkflowStatusService } from '../service/workflow-status/workflow-status.service';
->>>>>>> 3faa63e5
+import { WorkflowCollabService } from "../service/workflow-collab/workflow-collab.service";
 
 @UntilDestroy()
 @Component({
@@ -51,40 +31,16 @@
   providers: [
     // uncomment this line for manual testing without opening backend server
     // { provide: OperatorMetadataService, useClass: StubOperatorMetadataService },
-<<<<<<< HEAD
   ],
-=======
-    OperatorMetadataService,
-    DynamicSchemaService,
-    SourceTablesService,
-    SchemaPropagationService,
-    JointUIService,
-    WorkflowActionService,
-    WorkflowUtilService,
-    DragDropService,
-    ExecuteWorkflowService,
-    UndoRedoService,
-    ResultPanelToggleService,
-    SaveWorkflowService,
-    ValidationWorkflowService,
-    WorkflowStatusService,
-    WorkflowCollabService,
-  ]
->>>>>>> 3faa63e5
 })
 export class WorkspaceComponent implements AfterViewInit, OnDestroy {
   public gitCommitHash: string = Version.raw;
   public showResultPanel: boolean = false;
   userSystemEnabled = environment.userSystemEnabled;
 
-  // MY BRANCH: Removed saveworkflow for now to see if can be shared between clients
   constructor(
     private userService: UserService,
     private resultPanelToggleService: ResultPanelToggleService,
-<<<<<<< HEAD
-=======
-    // private saveWorkflowService: SaveWorkflowService,
->>>>>>> 3faa63e5
     // list additional services in constructor so they are initialized even if no one use them directly
     private sourceTablesService: SourceTablesService,
     private schemaPropagationService: SchemaPropagationService,
@@ -95,10 +51,11 @@
     private workflowWebsocketService: WorkflowWebsocketService,
     private workflowActionService: WorkflowActionService,
     private workflowConsoleService: WorkflowConsoleService,
+    private workflowCollabService: WorkflowCollabService,
     private location: Location,
     private route: ActivatedRoute,
     private operatorMetadataService: OperatorMetadataService,
-    private message: NzMessageService
+    private message: NzMessageService,
   ) {}
 
   ngAfterViewInit(): void {
