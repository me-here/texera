import { Location } from "@angular/common";
import { AfterViewInit, Component, OnDestroy } from "@angular/core";
import { ActivatedRoute } from "@angular/router";
import { HttpErrorResponse } from "@angular/common/http";
import { environment } from "../../../environments/environment";
import { Version } from "../../../environments/version";
import { UserService } from "../../common/service/user/user.service";
import { WorkflowPersistService } from "../../common/service/workflow-persist/workflow-persist.service";
import { Workflow } from "../../common/type/workflow";
import { SchemaPropagationService } from "../service/dynamic-schema/schema-propagation/schema-propagation.service";
import { SourceTablesService } from "../service/dynamic-schema/source-tables/source-tables.service";
import { OperatorMetadataService } from "../service/operator-metadata/operator-metadata.service";
import { ResultPanelToggleService } from "../service/result-panel-toggle/result-panel-toggle.service";
import { UndoRedoService } from "../service/undo-redo/undo-redo.service";
import { WorkflowCacheService } from "../service/workflow-cache/workflow-cache.service";
import { WorkflowActionService } from "../service/workflow-graph/model/workflow-action.service";
import { WorkflowWebsocketService } from "../service/workflow-websocket/workflow-websocket.service";
import { NzMessageService } from "ng-zorro-antd/message";
import { WorkflowConsoleService } from "../service/workflow-console/workflow-console.service";
import { debounceTime, distinctUntilChanged, filter, switchMap } from "rxjs/operators";
import { UntilDestroy, untilDestroyed } from "@ngneat/until-destroy";
import { OperatorCacheStatusService } from "../service/workflow-status/operator-cache-status.service";
<<<<<<< HEAD
import { NotificationService } from "src/app/common/service/notification/notification.service";
=======
import { of } from "rxjs";
import { isDefined } from "../../common/util/predicate";
>>>>>>> 5be8a7f5

@UntilDestroy()
@Component({
  selector: "texera-workspace",
  templateUrl: "./workspace.component.html",
  styleUrls: ["./workspace.component.scss"],
  providers: [
    // uncomment this line for manual testing without opening backend server
    // { provide: OperatorMetadataService, useClass: StubOperatorMetadataService },
  ],
})
export class WorkspaceComponent implements AfterViewInit, OnDestroy {
  public gitCommitHash: string = Version.raw;
  public showResultPanel: boolean = false;
  userSystemEnabled = environment.userSystemEnabled;

  constructor(
    private userService: UserService,
    private resultPanelToggleService: ResultPanelToggleService,
    // list additional services in constructor so they are initialized even if no one use them directly
    private sourceTablesService: SourceTablesService,
    private schemaPropagationService: SchemaPropagationService,
    private undoRedoService: UndoRedoService,
    private operatorCacheStatus: OperatorCacheStatusService,
    private workflowCacheService: WorkflowCacheService,
    private workflowPersistService: WorkflowPersistService,
    private workflowWebsocketService: WorkflowWebsocketService,
    private workflowActionService: WorkflowActionService,
    private workflowConsoleService: WorkflowConsoleService,
    private notificationService: NotificationService,
    private location: Location,
    private route: ActivatedRoute,
    private operatorMetadataService: OperatorMetadataService,
    private message: NzMessageService
  ) {}

  ngAfterViewInit(): void {
    /**
     * On initialization of the workspace, there could be three cases:
     *
     * - with userSystem enabled, usually during prod mode:
     * 1. Accessed by URL `/`, no workflow is in the URL (Cold Start):
     -    - A new `WorkflowActionService.DEFAULT_WORKFLOW` is created, which is an empty workflow with undefined id.
     *    - After an Auto-persist being triggered by a WorkflowAction event, it will create a new workflow in the database
     *    and update the URL with its new ID from database.
     * 2. Accessed by URL `/workflow/:id` (refresh manually, or redirected from dashboard workflow list):
     *    - It will retrieve the workflow from database with the given ID. Because it has an ID, it will be linked to the database
     *    - Auto-persist will be triggered upon all workspace events.
     *
     * - with userSystem disabled, during dev mode:
     * 1. Accessed by URL `/`, with a workflow cached (refresh manually):
     *    - This will trigger the WorkflowCacheService to load the workflow from cache.
     *    - Auto-cache will be triggered upon all workspace events.
     *
     * WorkflowActionService is the single source of the workflow representation. Both WorkflowCacheService and WorkflowPersistService are
     * reflecting changes from WorkflowActionService.
     */
    // clear the current workspace, reset as `WorkflowActionService.DEFAULT_WORKFLOW`
    this.workflowActionService.resetAsNewWorkflow();

    if(this.userSystemEnabled){
      this.registerReEstablishWebsocketUponWIdChange();
    }else{
      let wid = this.route.snapshot.params.id ?? 0;
      this.workflowWebsocketService.openWebsocket(wid);
    }

    this.registerLoadOperatorMetadata();

    this.registerResultPanelToggleHandler();
<<<<<<< HEAD

    this.establishWebsocketConnectionIfWIdChanged();
=======
>>>>>>> 5be8a7f5
  }

  ngOnDestroy() {
    this.workflowWebsocketService.closeWebsocket();
  }

<<<<<<< HEAD
  establishWebsocketConnectionIfWIdChanged() {
    this.workflowActionService
      .workflowMetaDataChanged()
      .pipe(untilDestroyed(this))
      .subscribe(() => {
        let wid = this.workflowActionService.getWorkflowMetadata().wid ?? 0;
        if (wid != this.currentWid) {
          this.workflowWebsocketService.closeWebsocket();
          this.workflowWebsocketService.openWebsocket(wid);
          this.currentWid = wid;
        }
      });
  }

=======
>>>>>>> 5be8a7f5
  registerResultPanelToggleHandler() {
    this.resultPanelToggleService
      .getToggleChangeStream()
      .pipe(untilDestroyed(this))
      .subscribe(value => (this.showResultPanel = value));
  }

  registerAutoCacheWorkFlow(): void {
    this.workflowActionService
      .workflowChanged()
      .pipe(debounceTime(100))
      .pipe(untilDestroyed(this))
      .subscribe(() => {
        this.workflowCacheService.setCacheWorkflow(this.workflowActionService.getWorkflow());
      });
  }

  registerAutoPersistWorkflow(): void {
    this.workflowActionService
      .workflowChanged()
      .pipe(debounceTime(100))
      .pipe(untilDestroyed(this))
      .subscribe(() => {
        if (this.userService.isLogin()) {
          this.workflowPersistService.createSnapShotCanvas().then(canvas => {
            canvas.toBlob(snapshotBlob => {
              if (snapshotBlob === null) {
                this.notificationService.error("canvas error");
                return;
              }
              this.workflowPersistService
                .persistWorkflow(this.workflowActionService.getWorkflow())
                .pipe(untilDestroyed(this))
                .subscribe((updatedWorkflow: Workflow) => {
                  this.workflowActionService.setWorkflowMetadata(updatedWorkflow);
                  this.workflowPersistService
                    .uploadWorkflowSnapshot(snapshotBlob, updatedWorkflow.wid)
                    .pipe(untilDestroyed(this))
                    .subscribe(
                      () => {
                        this.location.go(`/workflow/${updatedWorkflow.wid}`);
                      },
                      (error: unknown) => {
                        if (error instanceof HttpErrorResponse) {
                          this.notificationService.error(error.error);
                        }
                      }
                    );
                });
            });
          });

          // to sync up with the updated information, such as workflow.wid
        }
      });
  }

  loadWorkflowWithId(wid: number): void {
    // disable the workspace until the workflow is fetched from the backend
    this.workflowActionService.disableWorkflowModification();
    this.workflowPersistService
      .retrieveWorkflow(wid)
      .pipe(untilDestroyed(this))
      .subscribe(
        (workflow: Workflow) => {
          // enable workspace for modification
          this.workflowActionService.enableWorkflowModification();
          // load the fetched workflow
          this.workflowActionService.reloadWorkflow(workflow);
          // clear stack
          this.undoRedoService.clearUndoStack();
          this.undoRedoService.clearRedoStack();
        },
        () => {
          // enable workspace for modification
          this.workflowActionService.enableWorkflowModification();
          // clear the current workflow
          this.workflowActionService.reloadWorkflow(undefined);
          // clear stack
          this.undoRedoService.clearUndoStack();
          this.undoRedoService.clearRedoStack();

          this.message.error("You don't have access to this workflow, please log in with an appropriate account");
        }
      );
  }

  registerLoadOperatorMetadata() {
    this.operatorMetadataService
      .getOperatorMetadata()
      .pipe(filter(metadata => metadata.operators.length !== 0))
      .pipe(untilDestroyed(this))
      .subscribe(() => {
        let wid = this.route.snapshot.params.id;
        if (environment.userSystemEnabled) {
          // load workflow with wid if presented in the URL
          if (wid) {
            // if wid is present in the url, load it from the backend
            this.userService
              .userChanged()
              .pipe(untilDestroyed(this))
              .subscribe(() => this.loadWorkflowWithId(wid));
          } else {
            // no workflow to load, pending to create a new workflow
          }
          // responsible for persisting the workflow to the backend
          this.registerAutoPersistWorkflow();
        } else {
          // load the cached workflow
          this.workflowActionService.reloadWorkflow(this.workflowCacheService.getCachedWorkflow());
          // clear stack
          this.undoRedoService.clearUndoStack();
          this.undoRedoService.clearRedoStack();
          // responsible for saving the existing workflow in cache
          this.registerAutoCacheWorkFlow();
        }
      });
  }

  registerReEstablishWebsocketUponWIdChange() {
    this.workflowActionService
      .workflowMetaDataChanged()
      .pipe(
        switchMap(() => of(this.workflowActionService.getWorkflowMetadata().wid)),
        filter(isDefined),
        distinctUntilChanged()
      )
      .pipe(untilDestroyed(this))
      .subscribe(wid => this.workflowWebsocketService.reopenWebsocket(wid));
  }
}<|MERGE_RESOLUTION|>--- conflicted
+++ resolved
@@ -20,12 +20,8 @@
 import { debounceTime, distinctUntilChanged, filter, switchMap } from "rxjs/operators";
 import { UntilDestroy, untilDestroyed } from "@ngneat/until-destroy";
 import { OperatorCacheStatusService } from "../service/workflow-status/operator-cache-status.service";
-<<<<<<< HEAD
-import { NotificationService } from "src/app/common/service/notification/notification.service";
-=======
 import { of } from "rxjs";
 import { isDefined } from "../../common/util/predicate";
->>>>>>> 5be8a7f5
 
 @UntilDestroy()
 @Component({
@@ -96,34 +92,12 @@
     this.registerLoadOperatorMetadata();
 
     this.registerResultPanelToggleHandler();
-<<<<<<< HEAD
-
-    this.establishWebsocketConnectionIfWIdChanged();
-=======
->>>>>>> 5be8a7f5
   }
 
   ngOnDestroy() {
     this.workflowWebsocketService.closeWebsocket();
   }
 
-<<<<<<< HEAD
-  establishWebsocketConnectionIfWIdChanged() {
-    this.workflowActionService
-      .workflowMetaDataChanged()
-      .pipe(untilDestroyed(this))
-      .subscribe(() => {
-        let wid = this.workflowActionService.getWorkflowMetadata().wid ?? 0;
-        if (wid != this.currentWid) {
-          this.workflowWebsocketService.closeWebsocket();
-          this.workflowWebsocketService.openWebsocket(wid);
-          this.currentWid = wid;
-        }
-      });
-  }
-
-=======
->>>>>>> 5be8a7f5
   registerResultPanelToggleHandler() {
     this.resultPanelToggleService
       .getToggleChangeStream()
