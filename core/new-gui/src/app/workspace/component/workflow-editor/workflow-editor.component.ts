import { ValidationWorkflowService } from './../../service/validation/validation-workflow.service';
import { DragDropService } from './../../service/drag-drop/drag-drop.service';
import { JointUIService } from './../../service/joint-ui/joint-ui.service';
import { WorkflowActionService } from './../../service/workflow-graph/model/workflow-action.service';
import { Component, AfterViewInit, ElementRef } from '@angular/core';
import { Observable } from 'rxjs/Observable';

import '../../../common/rxjs-operators';
import * as joint from 'jointjs';
import { Point } from '../../types/workflow-common.interface';
import { JointGraphWrapper } from '../../service/workflow-graph/model/joint-graph-wrapper';


// argument type of callback event on a JointJS Paper
// which is a 4-element tuple:
// 1. the JointJS View (CellView) of the event
// 2. the corresponding original JQuery Event
// 3. x coordinate, 4. y coordinate
type JointPaperEvent = [joint.dia.CellView, JQuery.Event, number, number];

// argument type of callback event on a JointJS Paper only for blank:pointerdown event
type JointPointerDownEvent = [JQuery.Event, number, number];

/**
 * WorkflowEditorComponent is the componenet for the main workflow editor part of the UI.
 *
 * This componenet is binded with the JointJS paper. JointJS handles the operations of the main workflow.
 * The JointJS UI events are wrapped into observables and exposed to other components / services.
 *
 * See JointJS documentation for the list of events that can be captured on the JointJS paper view.
 * https://resources.jointjs.com/docs/jointjs/v2.0/joint.html#dia.Paper.events
 *
 * @author Zuozhi Wang
 * @author Henry Chen
 *
*/
@Component({
  selector: 'texera-workflow-editor',
  templateUrl: './workflow-editor.component.html',
  styleUrls: ['./workflow-editor.component.scss']
})
export class WorkflowEditorComponent implements AfterViewInit {

  // the DOM element ID of the main editor. It can be used by jQuery and jointJS to find the DOM element
  // in the HTML template, the div element ID is set using this variable
  public readonly WORKFLOW_EDITOR_JOINTJS_WRAPPER_ID = 'texera-workflow-editor-jointjs-wrapper-id';
  public readonly WORKFLOW_EDITOR_JOINTJS_ID = 'texera-workflow-editor-jointjs-body-id';

  private paper: joint.dia.Paper | undefined;

  private ifMouseDown: boolean = false;
  private mouseDown: Point | undefined;
  private dragOffset: Point = { x : 0 , y : 0};


  constructor(
    private workflowActionService: WorkflowActionService,
    private dragDropService: DragDropService,
    private validationWorkflowService: ValidationWorkflowService,
    private jointUIService: JointUIService,
    private elementRef: ElementRef
  ) {

    // bind validation functions to the same scope as component
    // https://stackoverflow.com/questions/38245450/angular2-components-this-is-undefined-when-executing-callback-function
    this.validateOperatorConnection = this.validateOperatorConnection.bind(this);
    this.validateOperatorMagnet = this.validateOperatorMagnet.bind(this);
  }

  public getJointPaper(): joint.dia.Paper {
    if (this.paper === undefined) {
      throw new Error('JointJS paper is undefined');
    }
    return this.paper;
  }

  ngAfterViewInit() {
    this.initializeJointPaper();
    this.handleOperatorValidation();
    this.handlePaperRestoreDefaultOffset();
    this.handlePaperZoom();
    this.handleWindowResize();
    this.handleViewDeleteOperator();
    this.handleCellHighlight();
    this.handleWindowDrag();
    this.handlePaperMouseZoom();
    this.dragDropService.registerWorkflowEditorDrop(this.WORKFLOW_EDITOR_JOINTJS_ID);
  }

  private initializeJointPaper(): void {
    // get the custom paper options
    let jointPaperOptions = this.getJointPaperOptions();
    // attach the JointJS graph (model) to the paper (view)
    jointPaperOptions = this.workflowActionService.attachJointPaper(jointPaperOptions);
    // attach the DOM element to the paper
    jointPaperOptions.el = $(`#${this.WORKFLOW_EDITOR_JOINTJS_ID}`);
    // create the JointJS paper
    this.paper = new joint.dia.Paper(jointPaperOptions);

    this.setJointPaperOriginOffset();
    this.setJointPaperDimensions();
  }

  /**
   * Handles restore offset default event by translating jointJS paper
   *  back to original position.
   */
  private handlePaperRestoreDefaultOffset(): void {
    this.workflowActionService.getJointGraphWrapper().getRestorePaperOffsetStream()
      .subscribe(newOffset => {
        this.getJointPaper().translate(
          (- this.getWrapperElementOffset().x + newOffset.x),
          (- this.getWrapperElementOffset().y + newOffset.y)
        );
      });
  }

  /**
   * Handles zoom events passed from navigation-component, which can be used to
   *  make the jointJS paper larger or smaller.
   */
  private handlePaperZoom(): void {
    this.workflowActionService.getJointGraphWrapper().getWorkflowEditorZoomStream().subscribe(newRatio => {
      this.getJointPaper().scale(newRatio, newRatio);
    });
  }

  /**
   * Handles zoom events when user slides the mouse wheel.
   *
   * The first filter will removes all the mousewheel events that are undefined
   * The second filter will remove all the mousewheel events that are
   *  from different components
   *
   * From the mousewheel event:
   *  1. when delta Y is negative, the wheel is scrolling down, so
   *      the jointJS paper will zoom in.
   *  2. when delta Y is positive, the wheel is scrolling up, so the
   *      jointJS paper will zoom out.
   */
  private handlePaperMouseZoom(): void {
    Observable.fromEvent<WheelEvent>(document, 'mousewheel')
      .filter(event => event !== undefined)
      .filter(event => this.elementRef.nativeElement.contains(event.target))
      .forEach(event => {
        if (event.deltaY < 0) {
          this.workflowActionService.getJointGraphWrapper()
            .setZoomProperty(this.workflowActionService.getJointGraphWrapper().getZoomRatio() - JointGraphWrapper.ZOOM_DIFFERENCE);
        } else {
          this.workflowActionService.getJointGraphWrapper()
            .setZoomProperty(this.workflowActionService.getJointGraphWrapper().getZoomRatio() + JointGraphWrapper.ZOOM_DIFFERENCE);
        }
      });
  }

  /**
   * This method handles user mouse drag events to pan JointJS paper.
   *
   * This method will listen to 3 events to implement the pan feature
   *   1. pointerdown event in the JointJS paper to start panning
   *   2. mousemove event on the document to change the offset of the paper
   *   3. pointerup event in the JointJS paper to stop panning
   */
  private handleWindowDrag(): void {

    // pointer down event to start the panning, this will record the original paper offset
    Observable.fromEvent<JointPointerDownEvent>(this.getJointPaper(), 'blank:pointerdown')
      .subscribe(
        coordinate => {
          this.mouseDown = {x : coordinate[1], y: coordinate[2]};
          this.ifMouseDown = true;
        }
      );

    /* mousemove event to move paper, this will calculate the new coordinate based on the
     *  starting coordinate, the mousemove offset, and the current zoom ratio.
     *  To move the paper based on the new coordinate, this will translate the paper by calling
     *  the JointJS method .translate() to move paper's offset.
     */

    Observable.fromEvent<MouseEvent>(document, 'mousemove')
        .filter(() => this.ifMouseDown === true)
        .filter(() => this.mouseDown !== undefined)
        .forEach( coordinate => {

          if (this.mouseDown === undefined) {
            throw new Error('Error: Mouse down is undefined after the filter');
          }

          // calculate the drag offset between user click on the mouse and then release the mouse, including zooming value.
          this.dragOffset = {
            x : coordinate.x - this.mouseDown.x * this.workflowActionService.getJointGraphWrapper().getZoomRatio(),
            y : coordinate.y - this.mouseDown.y * this.workflowActionService.getJointGraphWrapper().getZoomRatio()
          };
          // do paper movement.
          this.getJointPaper().translate(
            (- this.getWrapperElementOffset().x + this.dragOffset.x),
            (- this.getWrapperElementOffset().y + this.dragOffset.y)
          );
          // pass offset to the drag-and-drop.service, make drop operator be at the right location.
          this.workflowActionService.getJointGraphWrapper().setDragOffset(this.dragOffset);
        });

    // This observable captures the drop event to stop the panning
    Observable.fromEvent<JointPaperEvent>(this.getJointPaper(), 'blank:pointerup')
      .subscribe(() => this.ifMouseDown = false);
  }

  private handleWindowResize(): void {
    // when the window is resized (limit to at most one event every 30ms)
    Observable.fromEvent(window, 'resize').auditTime(30).subscribe(
      () => {
        // reset the origin cooredinates
        this.setJointPaperOriginOffset();
        // resize the JointJS paper dimensions
        this.setJointPaperDimensions();
      }
    );
  }

  private handleCellHighlight(): void {
    this.handleHighlightMouseInput();
    this.handleOperatorHightlightEvent();
  }


  /**
   * Handles user mouse down events to trigger logically highlight and unhighlight an operator
   */
  private handleHighlightMouseInput(): void {
    // on user mouse clicks a operator cell, highlight that operator
    Observable.fromEvent<JointPaperEvent>(this.getJointPaper(), 'cell:pointerdown')
      .map(value => value[0])
      .filter(cellView => cellView.model.isElement())
      .subscribe(cellView => this.workflowActionService.getJointGraphWrapper().highlightOperator(cellView.model.id.toString()));

    /**
     * One possible way to unhighlight an operator when user clicks on the blank area,
     *  and bind `blank:pointerdown` event to unhighlight the operator.
     * However, in real life, randomly clicking the blank area happens a lot,
     *  and users are forced to click the operator again to highlight it,
     *  which would make the UI not user-friendly
     */
  }

  private handleOperatorHightlightEvent(): void {
    // handle logical operator highlight / unhighlight events to let JointJS
    //  use our own custom highlighter
    const highlightOptions = {
      name: 'stroke',
      options: {
        attrs: {
          'stroke-width': 1,
          stroke: '#afafaf'
        }
      }
    };

    this.workflowActionService.getJointGraphWrapper().getJointCellHighlightStream()
      .subscribe(value => this.getJointPaper().findViewByModel(value.operatorID).highlight(
        'rect', { highlighter: highlightOptions }
      ));

    this.workflowActionService.getJointGraphWrapper().getJointCellUnhighlightStream()
      .subscribe(value => this.getJointPaper().findViewByModel(value.operatorID).unhighlight(
        'rect', { highlighter: highlightOptions }
      ));
  }

  /**
   * Modifies the JointJS paper origin coordinates
   *  by shifting it to the left top (minus the x and y offset of the wrapper element)
   * So that elements in JointJS paper have the same coordinates as the actual document.
   *  and we don't have to convert between JointJS coordinates and actual coordinates.
   *
   * dragOffset is added to this translation to consider the situation that the paper
   *  has been panned by the user previously.
   *
   * Note: attribute `origin` and function `setOrigin` are deprecated and won't work
   *  function `translate` does the same thing
   */
  private setJointPaperOriginOffset(): void {
    const elementOffset = this.getWrapperElementOffset();
    this.getJointPaper().translate(-elementOffset.x + this.dragOffset.x, -elementOffset.y + this.dragOffset.y);
  }

  /**
   * Sets the size of the JointJS paper to be the exact size of its wrapper element.
   */
  private setJointPaperDimensions(): void {
    const elementSize = this.getWrapperElementSize();
    this.getJointPaper().setDimensions(elementSize.width, elementSize.height);
  }

  /**
   * Handles the event where the Delete button is clicked for an Operator,
   *  and call workflowAction to delete the corresponding operator.
   *
   * JointJS doesn't have delete button built-in with an operator element,
   *  the delete button is Texera's own customized element.
   * Therefore JointJS doesn't come with default handler for delete an operator,
   *  we need to handle the callback event `element:delete`.
   * The name of this callback event is registered in `JointUIService.getCustomOperatorStyleAttrs`
   */
  private handleViewDeleteOperator(): void {
    // bind the delete button event to call the delete operator function in joint model action
    Observable
      .fromEvent<JointPaperEvent>(this.getJointPaper(), 'element:delete')
      .map(value => value[0])
      .subscribe(
        elementView => {
          this.workflowActionService.deleteOperator(elementView.model.id.toString());
        }
      );
  }

  /**
   * if the operator is valid , the border of the box will be default
   */
  private handleOperatorValidation(): void {

    this.validationWorkflowService.getOperatorValidationStream()
      .subscribe(value =>
        this.jointUIService.changeOperatorColor(this.getJointPaper(), value.operatorID, value.status));
  }
  /**
   * Gets the width and height of the parent wrapper element
   */
  private getWrapperElementSize(): { width: number, height: number } {
    const width = $('#' + this.WORKFLOW_EDITOR_JOINTJS_WRAPPER_ID).width();
    const height = $('#' + this.WORKFLOW_EDITOR_JOINTJS_WRAPPER_ID).height();

    if (width === undefined || height === undefined) {
      throw new Error('fail to get Workflow Editor wrapper element size');
    }

    return { width, height };
  }

  /**
   * Gets the document offset coordinates of the wrapper element's top-left corner.
   */
  private getWrapperElementOffset(): { x: number, y: number } {
    const offset = $('#' + this.WORKFLOW_EDITOR_JOINTJS_WRAPPER_ID).offset();
    if (offset === undefined) {
      throw new Error('fail to get Workflow Editor wrapper element offset');
    }
    return { x: offset.left, y: offset.top };
  }

  /**
   * Gets our customize options for the JointJS Paper object, which is the JointJS view object responsible for
   *  rendering the workflow cells and handle UI events.
   * JointJS documentation about paper: https://resources.jointjs.com/docs/jointjs/v2.0/joint.html#dia.Paper
   */
  private getJointPaperOptions(): joint.dia.Paper.Options {

    const jointPaperOptions: joint.dia.Paper.Options = {
      // enable jointjs feature that automatically snaps a link to the closest port with a radius of 30px
      snapLinks: { radius: 40 },
      // disable jointjs default action that can make a link not connect to an operator
      linkPinning: false,
      // provide a validation to determine if two ports could be connected (only output connect to input is allowed)
      validateConnection: this.validateOperatorConnection,
      // provide a validation to determine if the port where link starts from is an out port
      validateMagnet: this.validateOperatorMagnet,
      // marks all the available magnets or elements when a link is dragged
      markAvailable: true,
      // disable jointjs default action of adding vertexes to the link
      interactive: { vertexAdd: false },
      // set a default link element used by jointjs when user creates a link on UI
      defaultLink: JointUIService.getDefaultLinkCell(),
      // disable jointjs default action that stops propagate click events on jointjs paper
      preventDefaultBlankAction: false,
      // disable jointjs default action that prevents normal right click menu showing up on jointjs paper
      preventContextMenu: false,
      // draw dots in the background of the paper
      drawGrid: {name: 'fixedDot', args: {color: 'black', scaleFactor: 8, thickness: 1.2 } },
      // set grid size
      gridSize: 2,
    };

    return jointPaperOptions;
  }
<<<<<<< HEAD
=======
}


/**
* This function is provided to JointJS to disable some invalid connections on the UI.
* If the connection is invalid, users are not able to connect the links on the UI.
*
* https://resources.jointjs.com/docs/jointjs/v2.0/joint.html#dia.Paper.prototype.options.validateConnection
*
* @param sourceView
* @param sourceMagnet
* @param targetView
* @param targetMagnet
*/
function validateOperatorConnection(sourceView: joint.dia.CellView, sourceMagnet: SVGElement,
  targetView: joint.dia.CellView, targetMagnet: SVGElement): boolean {
  // user cannot draw connection starting from the input port (left side)
  if (sourceMagnet && sourceMagnet.getAttribute('port-group') === 'in') { return false; }
>>>>>>> be4629d9

  /**
  * This function is provided to JointJS to disable some invalid connections on the UI.
  * If the connection is invalid, users are not able to connect the links on the UI.
  *
  * https://resources.jointjs.com/docs/jointjs/v2.0/joint.html#dia.Paper.prototype.options.validateConnection
  *
  * @param sourceView
  * @param sourceMagnet
  * @param targetView
  * @param targetMagnet
  */
  private validateOperatorConnection(sourceView: joint.dia.CellView, sourceMagnet: SVGElement,
    targetView: joint.dia.CellView, targetMagnet: SVGElement): boolean {
    // user cannot draw connection starting from the input port (left side)
    if (sourceMagnet && sourceMagnet.getAttribute('port-group') === 'in') { return false; }

    // user cannot connect to the output port (right side)
    if (targetMagnet && targetMagnet.getAttribute('port-group') === 'out') { return false; }

    // if port is already connected, do not allow another connection, each port should only contain at most 1 link
    const checkConnectedLinksToTarget = this.workflowActionService.getTexeraGraph().getAllLinks().filter(
      link => link.target.operatorID === targetView.model.id && targetMagnet.getAttribute('port') === link.target.portID
    );

    if (checkConnectedLinksToTarget.length > 0) { return false; }

    // cannot connect to itself
    return sourceView.id !== targetView.id;
  }


  /**
  * This function is provided to JointJS to disallow links starting from an in port.
  *
  * https://resources.jointjs.com/docs/jointjs/v2.0/joint.html#dia.Paper.prototype.options.validateMagnet
  *
  * @param cellView
  * @param magnet
  */
  private validateOperatorMagnet(cellView: joint.dia.CellView, magnet: SVGElement): boolean {
    if (magnet && magnet.getAttribute('port-group') === 'out') {
      return true;
    }
    return false;
  }
}
<<<<<<< HEAD




=======
>>>>>>> be4629d9
<|MERGE_RESOLUTION|>--- conflicted
+++ resolved
@@ -382,27 +382,6 @@
 
     return jointPaperOptions;
   }
-<<<<<<< HEAD
-=======
-}
-
-
-/**
-* This function is provided to JointJS to disable some invalid connections on the UI.
-* If the connection is invalid, users are not able to connect the links on the UI.
-*
-* https://resources.jointjs.com/docs/jointjs/v2.0/joint.html#dia.Paper.prototype.options.validateConnection
-*
-* @param sourceView
-* @param sourceMagnet
-* @param targetView
-* @param targetMagnet
-*/
-function validateOperatorConnection(sourceView: joint.dia.CellView, sourceMagnet: SVGElement,
-  targetView: joint.dia.CellView, targetMagnet: SVGElement): boolean {
-  // user cannot draw connection starting from the input port (left side)
-  if (sourceMagnet && sourceMagnet.getAttribute('port-group') === 'in') { return false; }
->>>>>>> be4629d9
 
   /**
   * This function is provided to JointJS to disable some invalid connections on the UI.
@@ -450,10 +429,7 @@
     return false;
   }
 }
-<<<<<<< HEAD
-
-
-
-
-=======
->>>>>>> be4629d9
+
+
+
+
