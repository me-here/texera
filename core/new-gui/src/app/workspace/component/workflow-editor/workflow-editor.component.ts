import { ValidationWorkflowService } from './../../service/validation/validation-workflow.service';
import { DragDropService } from './../../service/drag-drop/drag-drop.service';
import { JointUIService } from './../../service/joint-ui/joint-ui.service';
import { WorkflowActionService } from './../../service/workflow-graph/model/workflow-action.service';
import { Component, AfterViewInit } from '@angular/core';
import { Observable } from 'rxjs/Observable';
import '../../../common/rxjs-operators';
import * as joint from 'jointjs';
import { observable } from 'rxjs';

// argument type of callback event on a JointJS Paper
// which is a 4-element tuple:
// 1. the JointJS View (CellView) of the event
// 2. the corresponding original JQuery Event
// 3. x coordinate, 4. y coordinate
type JointPaperEvent = [joint.dia.CellView, JQuery.Event, number, number];

/**
 * WorkflowEditorComponent is the componenet for the main workflow editor part of the UI.
 *
 * This componenet is binded with the JointJS paper. JointJS handles the operations of the main workflow.
 * The JointJS UI events are wrapped into observables and exposed to other components / services.
 *
 * See JointJS documentation for the list of events that can be captured on the JointJS paper view.
 * https://resources.jointjs.com/docs/jointjs/v2.0/joint.html#dia.Paper.events
 *
 * @author Zuozhi Wang
 * @author Henry Chen
 *
*/
@Component({
  selector: 'texera-workflow-editor',
  templateUrl: './workflow-editor.component.html',
  styleUrls: ['./workflow-editor.component.scss']
})
export class WorkflowEditorComponent implements AfterViewInit {

  // the DOM element ID of the main editor. It can be used by jQuery and jointJS to find the DOM element
  // in the HTML template, the div element ID is set using this variable
  public readonly WORKFLOW_EDITOR_JOINTJS_WRAPPER_ID = 'texera-workflow-editor-jointjs-wrapper-id';
  public readonly WORKFLOW_EDITOR_JOINTJS_ID = 'texera-workflow-editor-jointjs-body-id';

  private paper: joint.dia.Paper | undefined;

  constructor(
    private workflowActionService: WorkflowActionService,
    private dragDropService: DragDropService,
    private validationWorkflowService: ValidationWorkflowService
  ) {
  }

  public getJointPaper(): joint.dia.Paper {
    if (this.paper === undefined) {
      throw new Error('JointJS paper is undefined');
    }
    return this.paper;
  }

  ngAfterViewInit() {

    this.initializeJointPaper();
    this.handleWindowResize();
    this.handleViewDeleteOperator();
    this.handleCellHighlight();
    this.handleOperatorValidation();
    this.dragDropService.registerWorkflowEditorDrop(this.WORKFLOW_EDITOR_JOINTJS_ID);

  }

  private initializeJointPaper(): void {
    // get the custom paper options
    let jointPaperOptions = WorkflowEditorComponent.getJointPaperOptions();
    // attach the JointJS graph (model) to the paper (view)
    jointPaperOptions = this.workflowActionService.attachJointPaper(jointPaperOptions);
    // attach the DOM element to the paper
    jointPaperOptions.el = $(`#${this.WORKFLOW_EDITOR_JOINTJS_ID}`);
    // create the JointJS paper
    this.paper = new joint.dia.Paper(jointPaperOptions);

    this.setJointPaperOriginOffset();
    this.setJointPaperDimensions();
  }

  private handleWindowResize(): void {
    // when the window is resized (limit to at most one event every 1000ms)
    Observable.fromEvent(window, 'resize').auditTime(1000).subscribe(
      () => {
        // reset the origin cooredinates
        this.setJointPaperOriginOffset();
        // resize the JointJS paper dimensions
        this.setJointPaperDimensions();
      }
    );
  }

  private handleCellHighlight(): void {
    this.handleHighlightMouseInput();
    this.handleOperatorHightlightEvent();
  }


  /**
   * Handles user mouse down events to trigger logically highlight and unhighlight an operator
   */
  private handleHighlightMouseInput(): void {
    // on user mouse clicks a operator cell, highlight that operator
    Observable.fromEvent<JointPaperEvent>(this.getJointPaper(), 'cell:pointerclick')
      .map(value => value[0])
      .filter(cellView => cellView.model.isElement())
      .subscribe(cellView => this.workflowActionService.getJointGraphWrapper().highlightOperator(cellView.model.id.toString()));

    /**
     * One possible way to unhighlight an operator when user clicks on the blank area,
     *  and bind `blank:pointerdown` event to unhighlight the operator.
     * However, in real life, randomly clicking the blank area happens a lot,
     *  and users are forced to click the operator again to highlight it,
     *  which would make the UI not user-friendly
     */
  }

  private handleOperatorHightlightEvent(): void {
    // handle logical operator highlight / unhighlight events to let JointJS
    //  use our own custom highlighter
    const highlightOptions = {
      name: 'stroke',
      options: {
        attrs: {
          'stroke-width': 1,
          stroke: '#afafaf'
        }
      }
    };

    this.workflowActionService.getJointGraphWrapper().getJointCellHighlightStream()
      .subscribe(value => this.getJointPaper().findViewByModel(value.operatorID).highlight(
        'rect', { highlighter: highlightOptions }
      ));

    this.workflowActionService.getJointGraphWrapper().getJointCellUnhighlightStream()
      .subscribe(value => this.getJointPaper().findViewByModel(value.operatorID).unhighlight(
        'rect', { highlighter: highlightOptions }
      ));
  }

  /**
   * Modifies the JointJS paper origin coordinates
   *  by shifting it to the left top (minus the x and y offset of the wrapper element)
   * So that elements in JointJS paper have the same coordinates as the actual document.
   *  and we don't have to convert between JointJS coordinates and actual coordinates.
   *
   * Note: attribute `origin` and function `setOrigin` are deprecated and won't work
   *  function `translate` does the same thing
   */
  private setJointPaperOriginOffset(): void {
    const elementOffset = this.getWrapperElementOffset();
    this.getJointPaper().translate(-elementOffset.x, -elementOffset.y);
  }

  /**
   * Sets the size of the JointJS paper to be the exact size of its wrapper element.
   */
  private setJointPaperDimensions(): void {
    const elementSize = this.getWrapperElementSize();
    this.getJointPaper().setDimensions(elementSize.width, elementSize.height);
  }

  /**
   * Handles the event where the Delete button is clicked for an Operator,
   *  and call workflowAction to delete the corresponding operator.
   *
   * JointJS doesn't have delete button built-in with an operator element,
   *  the delete button is Texera's own customized element.
   * Therefore JointJS doesn't come with default handler for delete an operator,
   *  we need to handle the callback event `element:delete`.
   * The name of this callback event is registered in `JointUIService.getCustomOperatorStyleAttrs`
   */
  private handleViewDeleteOperator(): void {
    // bind the delete button event to call the delete operator function in joint model action
    Observable
      .fromEvent<JointPaperEvent>(this.getJointPaper(), 'element:delete')
      .map(value => value[0])
      .subscribe(
        elementView => {
          this.workflowActionService.deleteOperator(elementView.model.id.toString());
        }
      );
  }
  /**
   * if the operator is valid , the border of the box will be green
   */
  private handleOperatorValidation(): void {

    this.validationWorkflowService.getOperatorValidationStream()
      .subscribe( value => {
<<<<<<< HEAD
        if (value.status) {
          this.getJointPaper().getModelById(value.operatorID).attr('rect/stroke', 'green');
        } else {
          this.getJointPaper().getModelById(value.operatorID).attr('rect/stroke', 'red');
        }

=======
        this.getJointPaper().getModelById(value.operatorID).attr('rect/stroke', 'green');
>>>>>>> df2446ec
      });
  }

  /**
   * Gets the width and height of the parent wrapper element
   */
  private getWrapperElementSize(): { width: number, height: number } {
    const width = $('#' + this.WORKFLOW_EDITOR_JOINTJS_WRAPPER_ID).width();
    const height = $('#' + this.WORKFLOW_EDITOR_JOINTJS_WRAPPER_ID).height();

    if (width === undefined || height === undefined) {
      throw new Error('fail to get Workflow Editor wrapper element size');
    }

    return { width, height };
  }

  /**
   * Gets the document offset coordinates of the wrapper element's top-left corner.
   */
  private getWrapperElementOffset(): { x: number, y: number } {
    const offset = $('#' + this.WORKFLOW_EDITOR_JOINTJS_WRAPPER_ID).offset();
    if (offset === undefined) {
      throw new Error('fail to get Workflow Editor wrapper element offset');
    }
    return { x: offset.left, y: offset.top };
  }

  /**
   * Gets our customize options for the JointJS Paper object, which is the JointJS view object responsible for
   *  rendering the workflow cells and handle UI events.
   * JointJS documentation about paper: https://resources.jointjs.com/docs/jointjs/v2.0/joint.html#dia.Paper
   */
  private static getJointPaperOptions(): joint.dia.Paper.Options {

    const jointPaperOptions: joint.dia.Paper.Options = {

      // set grid size to 1px (smallest grid)
      gridSize: 1,
      // enable jointjs feature that automatically snaps a link to the closest port with a radius of 30px
      snapLinks: { radius: 30 },
      // disable jointjs default action that can make a link not connect to an operator
      linkPinning: false,
      // provide a validation to determine if two ports could be connected (only output connect to input is allowed)
      validateConnection: validateOperatorConnection,
      // provide a validation to determine if the port where link starts from is an out port
      validateMagnet: validateOperatorMagnet,
      // disable jointjs default action of adding vertexes to the link
      interactive: { vertexAdd: false },
      // set a default link element used by jointjs when user creates a link on UI
      defaultLink: JointUIService.getDefaultLinkCell(),
      // disable jointjs default action that stops propagate click events on jointjs paper
      preventDefaultBlankAction: false,
      // disable jointjs default action that prevents normal right click menu showing up on jointjs paper
      preventContextMenu: false,
    };

    return jointPaperOptions;
  }
}


/**
* This function is provided to JointJS to disable some invalid connections on the UI.
* If the connection is invalid, users are not able to connect the links on the UI.
*
* https://resources.jointjs.com/docs/jointjs/v2.0/joint.html#dia.Paper.prototype.options.validateConnection
*
* @param sourceView
* @param sourceMagnet
* @param targetView
* @param targetMagnet
*/
function validateOperatorConnection(sourceView: joint.dia.CellView, sourceMagnet: SVGElement,
  targetView: joint.dia.CellView, targetMagnet: SVGElement): boolean {
  // user cannot draw connection starting from the input port (left side)
  if (sourceMagnet && sourceMagnet.getAttribute('port-group') === 'in') { return false; }

  // user cannot connect to the output port (right side)
  if (targetMagnet && targetMagnet.getAttribute('port-group') === 'out') { return false; }

  return sourceView.id !== targetView.id;
}

/**
* This function is provided to JointJS to disallow links starting from an in port.
*
* https://resources.jointjs.com/docs/jointjs/v2.0/joint.html#dia.Paper.prototype.options.validateMagnet
*
* @param cellView
* @param magnet
*/
function validateOperatorMagnet(cellView: joint.dia.CellView, magnet: SVGElement): boolean {
  if (magnet && magnet.getAttribute('port-group') === 'out') {
    return true;
  }
  return false;
}

<|MERGE_RESOLUTION|>--- conflicted
+++ resolved
@@ -192,16 +192,12 @@
 
     this.validationWorkflowService.getOperatorValidationStream()
       .subscribe( value => {
-<<<<<<< HEAD
         if (value.status) {
           this.getJointPaper().getModelById(value.operatorID).attr('rect/stroke', 'green');
         } else {
           this.getJointPaper().getModelById(value.operatorID).attr('rect/stroke', 'red');
         }
 
-=======
-        this.getJointPaper().getModelById(value.operatorID).attr('rect/stroke', 'green');
->>>>>>> df2446ec
       });
   }
 
@@ -300,4 +296,3 @@
   }
   return false;
 }
-
