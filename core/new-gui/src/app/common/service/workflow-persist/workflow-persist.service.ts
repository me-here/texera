import { HttpClient } from "@angular/common/http";
import { Injectable } from "@angular/core";
import { Observable, throwError } from "rxjs";
import { filter, map, catchError } from "rxjs/operators";
import { AppSettings } from "../../app-setting";
import { Workflow, WorkflowContent } from "../../type/workflow";
import { DashboardWorkflowEntry } from "../../../dashboard/type/dashboard-workflow-entry";
import { WorkflowUtilService } from "../../../workspace/service/workflow-graph/util/workflow-util.service";
import { NotificationService } from "../notification/notification.service";

export const WORKFLOW_BASE_URL = "workflow";
export const WORKFLOW_PERSIST_URL = WORKFLOW_BASE_URL + "/persist";
export const WORKFLOW_LIST_URL = WORKFLOW_BASE_URL + "/list";
export const WORKFLOW_CREATE_URL = WORKFLOW_BASE_URL + "/create";
export const WORKFLOW_DUPLICATE_URL = WORKFLOW_BASE_URL + "/duplicate";
export const WORKFLOW_UPDATENAME_URL = WORKFLOW_BASE_URL + "/update/name";

@Injectable({
  providedIn: "root",
})
export class WorkflowPersistService {
  constructor(private http: HttpClient, private notificationService: NotificationService) {}

  /**
   * persists a workflow to backend database and returns its updated information (e.g., new wid)
   * @param workflow
   */
  public persistWorkflow(workflow: Workflow): Observable<Workflow> {
    return this.http
      .post<Workflow>(`${AppSettings.getApiEndpoint()}/${WORKFLOW_PERSIST_URL}`, {
        wid: workflow.wid,
        name: workflow.name,
        content: JSON.stringify(workflow.content),
      })
      .pipe(
        filter((updatedWorkflow: Workflow) => updatedWorkflow != null),
        map(WorkflowUtilService.parseWorkflowInfo)
      );
  }

  /**
   * creates a workflow and insert it to backend database and return its information
   * @param newWorkflowName
   * @param newWorkflowContent
   */
  public createWorkflow(
    newWorkflowContent: WorkflowContent,
    newWorkflowName: string = "Untitled workflow"
  ): Observable<DashboardWorkflowEntry> {
    return this.http
      .post<DashboardWorkflowEntry>(`${AppSettings.getApiEndpoint()}/${WORKFLOW_CREATE_URL}`, {
        name: newWorkflowName,
        content: JSON.stringify(newWorkflowContent),
      })
      .pipe(filter((createdWorkflow: DashboardWorkflowEntry) => createdWorkflow != null));
  }

  /**
   * creates a workflow and insert it to backend database and return its information
   * @param targetWid
   */
  public duplicateWorkflow(targetWid: number): Observable<DashboardWorkflowEntry> {
    return this.http
      .post<DashboardWorkflowEntry>(`${AppSettings.getApiEndpoint()}/${WORKFLOW_DUPLICATE_URL}`, { wid: targetWid })
      .pipe(filter((createdWorkflow: DashboardWorkflowEntry) => createdWorkflow != null));
  }

  /**
   * retrieves a workflow from backend database given its id. The user in the session must have access to the workflow.
   * @param wid, the workflow id.
   */
  public retrieveWorkflow(wid: number): Observable<Workflow> {
    return this.http.get<Workflow>(`${AppSettings.getApiEndpoint()}/${WORKFLOW_BASE_URL}/${wid}`).pipe(
      filter((workflow: Workflow) => workflow != null),
      map(WorkflowUtilService.parseWorkflowInfo)
    );
  }

  /**
   * retrieves a list of workflows from backend database that belongs to the user in the session.
   */
  public retrieveWorkflowsBySessionUser(): Observable<DashboardWorkflowEntry[]> {
    return this.http.get<DashboardWorkflowEntry[]>(`${AppSettings.getApiEndpoint()}/${WORKFLOW_LIST_URL}`).pipe(
      map((dashboardWorkflowEntries: DashboardWorkflowEntry[]) =>
        dashboardWorkflowEntries.map((workflowEntry: DashboardWorkflowEntry) => {
          return {
            ...workflowEntry,
            dashboardWorkflowEntry: WorkflowUtilService.parseWorkflowInfo(workflowEntry.workflow),
          };
        })
      )
    );
  }

  /**
   * deletes the given workflow, the user in the session must own the workflow.
   */
  public deleteWorkflow(wid: number): Observable<Response> {
    return this.http.delete<Response>(`${AppSettings.getApiEndpoint()}/${WORKFLOW_BASE_URL}/${wid}`);
  }

  /**
   * updates the name of a given workflow, the user in the session must own the workflow.
   */
  public updateWorkflowName(wid: number | undefined, name: string): Observable<Response> {
<<<<<<< HEAD
    return this.http
      .post<Response>(`${AppSettings.getApiEndpoint()}/${WORKFLOW_UPDATENAME_URL}`, {
      wid: wid,
      name: name,
    })
    .pipe(catchError((error: unknown) => {
      // @ts-ignore // TODO: fix this with notification component
      this.notificationService.error(error.error.message);
      return throwError(error);
    }));
=======
    return this.http.post<Response>(`${AppSettings.getApiEndpoint()}/${WORKFLOW_UPDATENAME_URL}/${wid}/${name}`, null).pipe(
      catchError((error: unknown) => {
        // @ts-ignore // TODO: fix this with notification component
        this.notificationService.error(error.error.message);
        return throwError(error);
      })
    );
>>>>>>> 79dcec36
  }
}<|MERGE_RESOLUTION|>--- conflicted
+++ resolved
@@ -103,18 +103,6 @@
    * updates the name of a given workflow, the user in the session must own the workflow.
    */
   public updateWorkflowName(wid: number | undefined, name: string): Observable<Response> {
-<<<<<<< HEAD
-    return this.http
-      .post<Response>(`${AppSettings.getApiEndpoint()}/${WORKFLOW_UPDATENAME_URL}`, {
-      wid: wid,
-      name: name,
-    })
-    .pipe(catchError((error: unknown) => {
-      // @ts-ignore // TODO: fix this with notification component
-      this.notificationService.error(error.error.message);
-      return throwError(error);
-    }));
-=======
     return this.http.post<Response>(`${AppSettings.getApiEndpoint()}/${WORKFLOW_UPDATENAME_URL}/${wid}/${name}`, null).pipe(
       catchError((error: unknown) => {
         // @ts-ignore // TODO: fix this with notification component
@@ -122,6 +110,5 @@
         return throwError(error);
       })
     );
->>>>>>> 79dcec36
   }
 }