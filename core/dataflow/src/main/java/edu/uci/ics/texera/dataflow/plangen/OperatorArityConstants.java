package edu.uci.ics.texera.dataflow.plangen;

import edu.uci.ics.texera.dataflow.sink.barchart.BarChartSinkPredicate;
import edu.uci.ics.texera.dataflow.sink.piechart.PieChartSinkPredicate;
import java.util.HashMap;
import java.util.Map;

import edu.uci.ics.texera.api.exception.PlanGenException;
import edu.uci.ics.texera.dataflow.aggregator.AggregatorPredicate;
import edu.uci.ics.texera.dataflow.arrow.ArrowNltkSentimentPredicate;
import edu.uci.ics.texera.dataflow.common.PredicateBase;
import edu.uci.ics.texera.dataflow.comparablematcher.ComparablePredicate;
import edu.uci.ics.texera.dataflow.dictionarymatcher.DictionaryPredicate;
import edu.uci.ics.texera.dataflow.dictionarymatcher.DictionarySourcePredicate;
import edu.uci.ics.texera.dataflow.fuzzytokenmatcher.FuzzyTokenPredicate;
import edu.uci.ics.texera.dataflow.fuzzytokenmatcher.FuzzyTokenSourcePredicate;
import edu.uci.ics.texera.dataflow.join.JoinDistancePredicate;
import edu.uci.ics.texera.dataflow.join.SimilarityJoinPredicate;
import edu.uci.ics.texera.dataflow.keywordmatcher.KeywordPredicate;
import edu.uci.ics.texera.dataflow.keywordmatcher.KeywordSourcePredicate;
import edu.uci.ics.texera.dataflow.nlp.entity.NlpEntityPredicate;
import edu.uci.ics.texera.dataflow.nlp.sentiment.EmojiSentimentPredicate;
import edu.uci.ics.texera.dataflow.nlp.sentiment.NlpSentimentPredicate;
import edu.uci.ics.texera.dataflow.nlp.sentiment.NltkSentimentOperatorPredicate;
import edu.uci.ics.texera.dataflow.nlp.splitter.NlpSplitPredicate;
import edu.uci.ics.texera.dataflow.projection.ProjectionPredicate;
import edu.uci.ics.texera.dataflow.regexmatcher.RegexPredicate;
import edu.uci.ics.texera.dataflow.regexmatcher.RegexSourcePredicate;
import edu.uci.ics.texera.dataflow.regexsplit.RegexSplitPredicate;
import edu.uci.ics.texera.dataflow.sampler.SamplerPredicate;
import edu.uci.ics.texera.dataflow.sink.excel.ExcelSinkPredicate;
import edu.uci.ics.texera.dataflow.sink.mysql.MysqlSinkPredicate;
import edu.uci.ics.texera.dataflow.sink.tuple.TupleSinkPredicate;
import edu.uci.ics.texera.dataflow.source.asterix.AsterixSourcePredicate;
import edu.uci.ics.texera.dataflow.source.file.FileSourcePredicate;
import edu.uci.ics.texera.dataflow.source.scan.ScanSourcePredicate;
import edu.uci.ics.texera.dataflow.twitter.TwitterJsonConverterPredicate;
import edu.uci.ics.texera.dataflow.twitterfeed.TwitterFeedSourcePredicate;
import edu.uci.ics.texera.dataflow.wordcount.WordCountIndexSourcePredicate;
import edu.uci.ics.texera.dataflow.wordcount.WordCountOperatorPredicate;

/**
 * OperatorArityConstants class includes the input and output arity constraints of each operator.
 * 
 * @author Zuozhi Wang
 *
 */
public class OperatorArityConstants {
    
    public static Map<Class<? extends PredicateBase>, Integer> fixedInputArityMap = new HashMap<>();
    static {
        fixedInputArityMap.put(DictionaryPredicate.class, 1); 
        fixedInputArityMap.put(DictionarySourcePredicate.class, 0); 
        fixedInputArityMap.put(FuzzyTokenPredicate.class, 1); 
        fixedInputArityMap.put(FuzzyTokenSourcePredicate.class, 0); 
        fixedInputArityMap.put(KeywordPredicate.class, 1); 
        fixedInputArityMap.put(KeywordSourcePredicate.class, 0); 
        fixedInputArityMap.put(RegexPredicate.class, 1); 
        fixedInputArityMap.put(RegexSourcePredicate.class, 0); 

        fixedInputArityMap.put(JoinDistancePredicate.class, 2);
        fixedInputArityMap.put(SimilarityJoinPredicate.class, 2);

        fixedInputArityMap.put(NlpEntityPredicate.class, 1);
        fixedInputArityMap.put(NlpSentimentPredicate.class, 1);
        fixedInputArityMap.put(NltkSentimentOperatorPredicate.class, 1);
        fixedInputArityMap.put(EmojiSentimentPredicate.class, 1);
        fixedInputArityMap.put(ProjectionPredicate.class, 1);
        fixedInputArityMap.put(RegexSplitPredicate.class, 1);
        fixedInputArityMap.put(NlpSplitPredicate.class, 1);
        fixedInputArityMap.put(SamplerPredicate.class, 1);
        fixedInputArityMap.put(WordCountIndexSourcePredicate.class, 0);
        fixedInputArityMap.put(WordCountOperatorPredicate.class, 1);
        fixedInputArityMap.put(ComparablePredicate.class, 1);
        fixedInputArityMap.put(AggregatorPredicate.class, 1);

        fixedInputArityMap.put(AsterixSourcePredicate.class, 0);
        
        fixedInputArityMap.put(TwitterJsonConverterPredicate.class, 1);

        fixedInputArityMap.put(ScanSourcePredicate.class, 0);
        fixedInputArityMap.put(FileSourcePredicate.class, 0);
        fixedInputArityMap.put(TwitterFeedSourcePredicate.class, 0);
        
        fixedInputArityMap.put(TupleSinkPredicate.class, 1);
        fixedInputArityMap.put(ExcelSinkPredicate.class, 1);
        fixedInputArityMap.put(MysqlSinkPredicate.class, 1);

<<<<<<< HEAD
        fixedInputArityMap.put(BarChartSinkPredicate.class, 1);
        fixedInputArityMap.put(PieChartSinkPredicate.class, 1);
=======
        fixedInputArityMap.put(ArrowNltkSentimentPredicate.class, 1);
>>>>>>> 2fc7c970
        
    }
    
    public static Map<Class<? extends PredicateBase>, Integer> fixedOutputArityMap = new HashMap<>();
    static {
        fixedOutputArityMap.put(DictionaryPredicate.class, 1); 
        fixedOutputArityMap.put(DictionarySourcePredicate.class, 1); 
        fixedOutputArityMap.put(FuzzyTokenPredicate.class, 1); 
        fixedOutputArityMap.put(FuzzyTokenSourcePredicate.class, 1); 
        fixedOutputArityMap.put(KeywordPredicate.class, 1); 
        fixedOutputArityMap.put(KeywordSourcePredicate.class, 1); 
        fixedOutputArityMap.put(RegexPredicate.class, 1); 
        fixedOutputArityMap.put(RegexSourcePredicate.class, 1); 

        fixedOutputArityMap.put(JoinDistancePredicate.class, 1);
        fixedOutputArityMap.put(SimilarityJoinPredicate.class, 1);

        fixedOutputArityMap.put(NlpEntityPredicate.class, 1);
        fixedOutputArityMap.put(NlpSentimentPredicate.class, 1);
        fixedOutputArityMap.put(NltkSentimentOperatorPredicate.class, 1);
        fixedOutputArityMap.put(EmojiSentimentPredicate.class, 1);
        fixedOutputArityMap.put(ProjectionPredicate.class, 1);
        fixedOutputArityMap.put(RegexSplitPredicate.class, 1);
        fixedOutputArityMap.put(NlpSplitPredicate.class, 1);
        fixedOutputArityMap.put(SamplerPredicate.class, 1);
        fixedOutputArityMap.put(WordCountIndexSourcePredicate.class, 1);
        fixedOutputArityMap.put(WordCountOperatorPredicate.class, 1);
        fixedOutputArityMap.put(ComparablePredicate.class, 1);
        fixedOutputArityMap.put(AggregatorPredicate.class, 1);

        fixedOutputArityMap.put(AsterixSourcePredicate.class, 1);
        
        fixedOutputArityMap.put(TwitterJsonConverterPredicate.class, 1);

        fixedOutputArityMap.put(ScanSourcePredicate.class, 1);
        fixedOutputArityMap.put(FileSourcePredicate.class, 1);
        fixedOutputArityMap.put(TwitterFeedSourcePredicate.class, 1);
        
        fixedOutputArityMap.put(TupleSinkPredicate.class, 0);
        fixedOutputArityMap.put(ExcelSinkPredicate.class, 0);
        fixedOutputArityMap.put(MysqlSinkPredicate.class, 0);

<<<<<<< HEAD
        fixedOutputArityMap.put(BarChartSinkPredicate.class, 0);
        fixedOutputArityMap.put(PieChartSinkPredicate.class, 0);
        
=======
        fixedOutputArityMap.put(ArrowNltkSentimentPredicate.class, 1);
>>>>>>> 2fc7c970
    }
    
    /**
     * Gets the input arity of an operator type.
     * 
     * @param operatorType
     * @return
     * @throws PlanGenException, if the oeprator's input arity is not specified.
     */
    public static int getFixedInputArity(Class<? extends PredicateBase> predicateClass) {
        PlanGenUtils.planGenAssert(fixedInputArityMap.containsKey(predicateClass), 
                String.format("input arity of %s is not specified.", predicateClass));
        return fixedInputArityMap.get(predicateClass);
    }
    
    /**
     * Gets the output arity of an operator type.
     * 
     * @param operatorType
     * @return
     * @throws PlanGenException, if the oeprator's output arity is not specified.
     */
    public static int getFixedOutputArity(Class<? extends PredicateBase> predicateClass) {
        PlanGenUtils.planGenAssert(fixedOutputArityMap.containsKey(predicateClass), 
                String.format("output arity of %s is not specified.", predicateClass));
        return fixedOutputArityMap.get(predicateClass);
    }
    
}<|MERGE_RESOLUTION|>--- conflicted
+++ resolved
@@ -86,12 +86,11 @@
         fixedInputArityMap.put(ExcelSinkPredicate.class, 1);
         fixedInputArityMap.put(MysqlSinkPredicate.class, 1);
 
-<<<<<<< HEAD
         fixedInputArityMap.put(BarChartSinkPredicate.class, 1);
         fixedInputArityMap.put(PieChartSinkPredicate.class, 1);
-=======
+
         fixedInputArityMap.put(ArrowNltkSentimentPredicate.class, 1);
->>>>>>> 2fc7c970
+
         
     }
     
@@ -134,13 +133,12 @@
         fixedOutputArityMap.put(ExcelSinkPredicate.class, 0);
         fixedOutputArityMap.put(MysqlSinkPredicate.class, 0);
 
-<<<<<<< HEAD
+
         fixedOutputArityMap.put(BarChartSinkPredicate.class, 0);
         fixedOutputArityMap.put(PieChartSinkPredicate.class, 0);
         
-=======
         fixedOutputArityMap.put(ArrowNltkSentimentPredicate.class, 1);
->>>>>>> 2fc7c970
+
     }
     
     /**
