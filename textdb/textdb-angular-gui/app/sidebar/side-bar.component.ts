--- conflicted
+++ resolved
@@ -26,14 +26,13 @@
 
   hiddenList: string[] = ["operatorType", "luceneAnalyzer", "matchingType"];
 
-<<<<<<< HEAD
-  selectorList: string[] = ["dictionaryEntries", "matchingType", "nlpEntityType", "splitType", "sampleType", "comparisonType", "aggregationType", "attributes", "tableName", "attribute"].concat(this.hiddenList);
-=======
-  selectorList: string[] = ["password", "matchingType", "nlpEntityType", "splitType", "splitOption", "sampleType", "comparisonType", "aggregationType", "attributes", "tableName", "attribute"].concat(this.hiddenList);
->>>>>>> b5528cc4
+  selectorList: string[] = ["dictionaryEntries", "password", "matchingType", 
+    "nlpEntityType", "splitType", "splitOption", "sampleType", "comparisonType", 
+    "aggregationType", "attributes", "tableName", "attribute"].concat(this.hiddenList);
 
   matcherList: string[] = ["conjunction", "phrase", "substring"];
-  nlpEntityList: string[] = ["noun", "verb", "adjective", "adverb", "ne_all", "number", "location", "person", "organization", "money", "percent", "date", "time"];
+  nlpEntityList: string[] = ["noun", "verb", "adjective", "adverb", "ne_all", 
+    "number", "location", "person", "organization", "money", "percent", "date", "time"];
   regexSplitList: string[] = ["left", "right", "standalone"];
   nlpSplitList: string[] = ["oneToOne", "oneToMany"];
   samplerList: string[] = ["random", "firstk"];
