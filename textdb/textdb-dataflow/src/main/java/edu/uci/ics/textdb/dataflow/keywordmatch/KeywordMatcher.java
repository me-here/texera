package edu.uci.ics.textdb.dataflow.keywordmatch;

import java.util.ArrayList;
import java.util.Collections;
import java.util.List;
import java.util.Set;
import java.util.regex.Matcher;
import java.util.regex.Pattern;
import java.util.stream.Collectors;

import edu.uci.ics.textdb.api.common.Attribute;
import edu.uci.ics.textdb.api.common.FieldType;
import edu.uci.ics.textdb.api.common.IPredicate;
import edu.uci.ics.textdb.api.common.ITuple;
import edu.uci.ics.textdb.api.dataflow.IOperator;
import edu.uci.ics.textdb.api.dataflow.ISourceOperator;
import edu.uci.ics.textdb.api.storage.IDataStore;
import edu.uci.ics.textdb.common.constants.DataConstants;
import edu.uci.ics.textdb.common.constants.SchemaConstants;
import edu.uci.ics.textdb.common.exception.DataFlowException;
import edu.uci.ics.textdb.common.exception.ErrorMessages;
import edu.uci.ics.textdb.common.field.Span;
import edu.uci.ics.textdb.common.utils.Utils;
import edu.uci.ics.textdb.dataflow.common.KeywordPredicate;
import edu.uci.ics.textdb.dataflow.source.IndexBasedSourceOperator;
import edu.uci.ics.textdb.storage.DataReaderPredicate;

/**
 *  @author prakul
 *  @author Akshay
 *  @author Zuozhi Wang
 *
 */
public class KeywordMatcher implements IOperator {
    private final KeywordPredicate predicate;
    private IOperator inputOperator;
    private String query;
<<<<<<< HEAD
    private int cursor;
    private int limit;
    private int offset;

=======
    
>>>>>>> f2db41fd
    public KeywordMatcher(IPredicate predicate) {
        this.cursor = -1;
        this.limit = Integer.MAX_VALUE;
        this.offset = 0;
        this.predicate = (KeywordPredicate)predicate;
        this.query = this.predicate.getQuery();
    }

    
    @Override
    public void open() throws DataFlowException {
    	if (this.inputOperator == null) {
    		throw new DataFlowException(ErrorMessages.INPUT_OPERATOR_NOT_SPECIFIED);
    	}
        try {
            inputOperator.open();
            query = predicate.getQuery();

        } catch (Exception e) {
            e.printStackTrace();
            throw new DataFlowException(e.getMessage(), e);
        }
    }

    
    /**
     * @about Gets next matched tuple. Returns a new span tuple including the
     *        span results. Performs a scan based search or an index based search depending
     *        on the sourceOperator provided while initializing KeywordPredicate.
     *        It scans documents returned by sourceOperator for provided keywords/phrase (Depending on provided
     *        KeywordOperatorType).
     *        
     *        See DataConstants.KeywordMatchingType for 3 types of keyword matching.
     */
    @Override
    public ITuple getNextTuple() throws DataFlowException {
        try {
        	if (cursor >= offset + limit - 1){
        		return null;
        	}
        	ITuple result = null;
<<<<<<< HEAD
        	while (true) {
        		ITuple sourceTuple = sourceOperator.getNextTuple();
        		if(sourceTuple == null) {
        			return null;
=======
        	do {
                ITuple sourceTuple = inputOperator.getNextTuple();
                if(sourceTuple == null) {
                    return null;
                }
                
                if (this.predicate.getOperatorType() == DataConstants.KeywordMatchingType.CONJUNCTION_INDEXBASED) {
                	result = processConjunction(sourceTuple);
                }
                if (this.predicate.getOperatorType() == DataConstants.KeywordMatchingType.PHRASE_INDEXBASED) {
                	result = processPhrase(sourceTuple);
>>>>>>> f2db41fd
                }
	            if (this.predicate.getOperatorType() == DataConstants.KeywordMatchingType.CONJUNCTION_INDEXBASED) {
	                result = processConjunction(sourceTuple);
	            }
	            if (this.predicate.getOperatorType() == DataConstants.KeywordMatchingType.PHRASE_INDEXBASED) {
	                result = processPhrase(sourceTuple);
	            }
	            if (this.predicate.getOperatorType() == DataConstants.KeywordMatchingType.SUBSTRING_SCANBASED) {
	                result = processSubstring(sourceTuple);
	            }
	                
            	if (result != null) {
            		cursor++;
            	}
            	if (cursor >= offset) {
            		break;
            	}
        	}
            return result;
            
        } catch (Exception e) {
            e.printStackTrace();
            throw new DataFlowException(e.getMessage(), e);
        }

    }
    
    
    public void setLimit(int limit){
    	this.limit = limit;
    }
    
    
    public int getLimit(){
    	return this.limit;
    }
    
    
    public void setOffset(int offset){
    	this.offset = offset;
    }
    
    
    public int getOffset(){
    	return this.offset;
    }
    
    
    private ITuple processConjunction(ITuple currentTuple) throws DataFlowException {
    	List<Span> spanList = (List<Span>) currentTuple.getField(SchemaConstants.SPAN_LIST).getValue(); 
    	
    	for (Attribute attribute : this.predicate.getAttributeList()) {
    		String fieldName = attribute.getFieldName();
    		FieldType fieldType = attribute.getFieldType();
			String fieldValue = currentTuple.getField(fieldName).getValue().toString();
			
    		// types other than TEXT and STRING: throw Exception for now
			if (fieldType != FieldType.STRING && fieldType != FieldType.TEXT) {
	    		throw new DataFlowException("KeywordMatcher: Fields other than STRING and TEXT are not supported yet");
			}
    		
			// for STRING type, the query should match the fieldValue completely
    		if (fieldType == FieldType.STRING) {
                if (fieldValue.equals(query)) {
                    Span span = new Span(fieldName, 0, query.length(), query, fieldValue);
                    spanList.add(span);
                }
    		}
    		
    		// for TEXT type, every token in the query should be present in span list for this field
    		if (fieldType == FieldType.TEXT) {
        		List<Span> fieldSpanList = spanList.stream()
        				.filter(span -> span.getFieldName().equals(fieldName))
        				.collect(Collectors.toList());
        		
        		if (! isAllQueryTokensPresent(fieldSpanList, predicate.getQueryTokenSet())) {
        			spanList.removeAll(fieldSpanList);
        		}
    		}
    		
    	}
    	
    	if (spanList.isEmpty()) {
    		return null;
    	}
    	return currentTuple;
    }
    
    
    private ITuple processPhrase(ITuple currentTuple) throws DataFlowException {
    	List<Span> spanList = (List<Span>) currentTuple.getField(SchemaConstants.SPAN_LIST).getValue(); 
    	
    	for (Attribute attribute : this.predicate.getAttributeList()) {
    		String fieldName = attribute.getFieldName();
    		FieldType fieldType = attribute.getFieldType();
    		String fieldValue = currentTuple.getField(fieldName).getValue().toString();
    		
    		// types other than TEXT and STRING: throw Exception for now
			if (fieldType != FieldType.STRING && fieldType != FieldType.TEXT) {
	    		throw new DataFlowException("KeywordMatcher: Fields other than STRING and TEXT are not supported yet");
			}
    		
			// for STRING type, the query should match the fieldValue completely
    		if (fieldType == FieldType.STRING) {
                if (fieldValue.equals(query)) {
                    spanList.add(new Span(fieldName, 0, query.length(), query, fieldValue));
                }
    		}
    		
    		// for TEXT type, spans need to be reconstructed according to the phrase query
    		if (fieldType == FieldType.TEXT) {
        		List<Span> fieldSpanList = spanList.stream()
        				.filter(span -> span.getFieldName().equals(fieldName))
        				.collect(Collectors.toList());
        		
        		spanList.removeAll(fieldSpanList);
        		if (! isAllQueryTokensPresent(fieldSpanList, predicate.getQueryTokenSet())) {
        			// move on to next field if not all query tokens are present in the spans
        			continue;
        		}
        		
            	// Sort current field's span list by token offset for later use
            	Collections.sort(fieldSpanList, (span1, span2) -> span1.getTokenOffset()-span2.getTokenOffset());
            	
            	List<String> queryTokenList = predicate.getQueryTokenList();
            	List<Integer> queryTokenOffset = new ArrayList<>();
            	List<String> queryTokensWithStopwords = predicate.getQueryTokensWithStopwords();
            	
                for(int i = 0; i < queryTokensWithStopwords.size(); i++){
                    if (queryTokenList.contains(queryTokensWithStopwords.get(i))) {
                        queryTokenOffset.add(i);
                    }
                }

                int iter = 0; // maintains position of term being checked in spanForThisField list
                while(iter < fieldSpanList.size()){
                    if (iter > fieldSpanList.size()-queryTokenList.size()) {
                    	break;
                    }
                    
                    // Verify if span in the spanForThisField correspond to our phrase query, ie relative position offsets should be similar
                    // and the value should be same.
                    boolean isMismatchInSpan=false;// flag to check if a mismatch in spans occurs
                    
                     // To check all the terms in query are verified
                    for(int i=0; i < queryTokenList.size()-1; i++) {
                        Span first = fieldSpanList.get(iter+i);
                        Span second = fieldSpanList.get(iter +i+ 1);
                        if (!(second.getTokenOffset() - first.getTokenOffset() == queryTokenOffset.get(i+1) - queryTokenOffset.get(i) &&
                                first.getValue().equalsIgnoreCase(queryTokenList.get(i)) && second.getValue().equalsIgnoreCase(queryTokenList.get(i+1)))) {
                            iter++;
                            isMismatchInSpan=true;
                            break;
                        }
                    }
                    
                    if(isMismatchInSpan) {
                        continue;
                    }

                    int combinedSpanStartIndex = fieldSpanList.get(iter).getStart();
                    int combinedSpanEndIndex = fieldSpanList.get(iter+queryTokenList.size()-1).getEnd();

                    Span combinedSpan = new Span(fieldName, combinedSpanStartIndex, combinedSpanEndIndex, query, fieldValue.substring(combinedSpanStartIndex, combinedSpanEndIndex));
                    spanList.add(combinedSpan);
                    iter = iter + queryTokenList.size();                       
                }		
    		}	
    	}
    	
    	if (spanList.isEmpty()) {
    		return null;
    	}
    	return currentTuple;
    }
    
    
    private ITuple processSubstring(ITuple currentTuple) throws DataFlowException {
    	List<Span> spanList = (List<Span>) currentTuple.getField(SchemaConstants.SPAN_LIST).getValue(); 
    	
		// remove all spans retuned by DataReader
    	spanList.clear();
    	
    	for (Attribute attribute : this.predicate.getAttributeList()) {
    		String fieldName = attribute.getFieldName();
    		FieldType fieldType = attribute.getFieldType();
    		String fieldValue = currentTuple.getField(fieldName).getValue().toString();
    		
    		
    		// types other than TEXT and STRING: throw Exception for now
			if (fieldType != FieldType.STRING && fieldType != FieldType.TEXT) {
	    		throw new DataFlowException("KeywordMatcher: Fields other than STRING and TEXT are not supported yet");
			}
    		
			// for STRING type, the query should match the fieldValue completely
    		if (fieldType == FieldType.STRING) {
                if (fieldValue.equals(query)) {
                    spanList.add(new Span(fieldName, 0, query.length(), query, fieldValue));
                }
    		}
    		
    		if (fieldType == FieldType.TEXT) {
    			String regex = query.toLowerCase();
    			Pattern pattern = Pattern.compile(regex, Pattern.CASE_INSENSITIVE); 
    			Matcher matcher = pattern.matcher(fieldValue.toLowerCase());
    			while (matcher.find()) {
    				int start = matcher.start();
    				int end = matcher.end();

    				spanList.add(new Span(fieldName, start, end, query, fieldValue.substring(start, end)));
    			}
    		}
    		
    	}
    	if (spanList.isEmpty()) {
    		return null;
    	}
    	return currentTuple;
    }
    
    
    private boolean isAllQueryTokensPresent(List<Span> fieldSpanList, Set<String> queryTokenSet) {
		Set<String> fieldSpanKeys = fieldSpanList.stream()
				.map(span -> span.getKey())
				.collect(Collectors.toSet());
		
		return fieldSpanKeys.equals(queryTokenSet);
    }
    

    @Override
    public void close() throws DataFlowException {
        try {
        	if (inputOperator != null) {
                inputOperator.close();
        	}
        } catch (Exception e) {
            e.printStackTrace();
            throw new DataFlowException(e.getMessage(), e);
        }
    }
    
    public IOperator getInputOperator() {
		return inputOperator;
	}

	public void setInputOperator(ISourceOperator inputOperator) {
		this.inputOperator = inputOperator;
	}

}<|MERGE_RESOLUTION|>--- conflicted
+++ resolved
@@ -35,14 +35,10 @@
     private final KeywordPredicate predicate;
     private IOperator inputOperator;
     private String query;
-<<<<<<< HEAD
     private int cursor;
     private int limit;
     private int offset;
 
-=======
-    
->>>>>>> f2db41fd
     public KeywordMatcher(IPredicate predicate) {
         this.cursor = -1;
         this.limit = Integer.MAX_VALUE;
@@ -80,29 +76,16 @@
     @Override
     public ITuple getNextTuple() throws DataFlowException {
         try {
-        	if (cursor >= offset + limit - 1){
+        	if (cursor >= offset + limit - 1) {
         		return null;
         	}
         	ITuple result = null;
-<<<<<<< HEAD
         	while (true) {
-        		ITuple sourceTuple = sourceOperator.getNextTuple();
+        		ITuple sourceTuple = inputOperator.getNextTuple();
         		if(sourceTuple == null) {
         			return null;
-=======
-        	do {
-                ITuple sourceTuple = inputOperator.getNextTuple();
-                if(sourceTuple == null) {
-                    return null;
-                }
-                
-                if (this.predicate.getOperatorType() == DataConstants.KeywordMatchingType.CONJUNCTION_INDEXBASED) {
-                	result = processConjunction(sourceTuple);
-                }
-                if (this.predicate.getOperatorType() == DataConstants.KeywordMatchingType.PHRASE_INDEXBASED) {
-                	result = processPhrase(sourceTuple);
->>>>>>> f2db41fd
-                }
+        		}
+
 	            if (this.predicate.getOperatorType() == DataConstants.KeywordMatchingType.CONJUNCTION_INDEXBASED) {
 	                result = processConjunction(sourceTuple);
 	            }
@@ -130,22 +113,22 @@
     }
     
     
-    public void setLimit(int limit){
+    public void setLimit(int limit) {
     	this.limit = limit;
     }
     
     
-    public int getLimit(){
+    public int getLimit() {
     	return this.limit;
     }
     
     
-    public void setOffset(int offset){
+    public void setOffset(int offset) {
     	this.offset = offset;
     }
     
     
-    public int getOffset(){
+    public int getOffset() {
     	return this.offset;
     }
     
