--- conflicted
+++ resolved
@@ -1,306 +1,301 @@
-
-package edu.uci.ics.textdb.dataflow.dictionarymatcher;
-
-import java.util.ArrayList;
-import java.util.List;
-import java.util.regex.Matcher;
-import java.util.regex.Pattern;
-
-import edu.uci.ics.textdb.api.common.Attribute;
-import edu.uci.ics.textdb.api.common.FieldType;
-import edu.uci.ics.textdb.api.common.IPredicate;
-import edu.uci.ics.textdb.api.common.ITuple;
-import edu.uci.ics.textdb.api.common.Schema;
-import edu.uci.ics.textdb.api.dataflow.IOperator;
-import edu.uci.ics.textdb.common.constants.DataConstants;
-import edu.uci.ics.textdb.common.constants.DataConstants.KeywordMatchingType;
-import edu.uci.ics.textdb.common.exception.DataFlowException;
-import edu.uci.ics.textdb.common.exception.ErrorMessages;
-import edu.uci.ics.textdb.common.field.Span;
-import edu.uci.ics.textdb.common.utils.Utils;
-import edu.uci.ics.textdb.dataflow.common.DictionaryPredicate;
-import edu.uci.ics.textdb.dataflow.common.KeywordPredicate;
-import edu.uci.ics.textdb.dataflow.keywordmatch.KeywordMatcher;
-import edu.uci.ics.textdb.dataflow.source.IndexBasedSourceOperator;
-import edu.uci.ics.textdb.storage.DataReaderPredicate;
-
-/**
- * @author Sudeep (inkudo)
- * @author Zuozhi Wang (zuozhi)
- * 
- */
-public class DictionaryMatcher implements IOperator {
-
-    private IOperator inputOperator;
-
-	private Schema spanSchema;
-    
-    private ITuple currentTuple;
-    private String currentDictionaryEntry;
-
-    private final DictionaryPredicate predicate;
-    
-    private int resultCursor;
-    private int limit;
-    private int offset;
-
-    /**
-     * Constructs a DictionaryMatcher with a dictionary predicate
-     * @param predicate
-     * 
-     */
-    public DictionaryMatcher(IPredicate predicate) {
-        this.resultCursor = -1;
-        this.limit = Integer.MAX_VALUE;
-        this.offset = 0;
-        this.predicate = (DictionaryPredicate) predicate;
-        this.spanSchema = Utils.createSpanSchema(this.predicate.getDataStore().getSchema());
-    }
-    
-
-    /**
-     * @about Opens dictionary matcher. Must call open() before calling getNextTuple().
-     */
-    @Override
-    public void open() throws DataFlowException {
-        try {
-        	currentDictionaryEntry = predicate.getNextDictionaryEntry();
-            if (currentDictionaryEntry == null) {
-            	throw new DataFlowException("Dictionary is empty");
-            }
-            
-            if (predicate.getSourceOperatorType() == DataConstants.KeywordMatchingType.SUBSTRING_SCANBASED) {
-                inputOperator = predicate.getScanSourceOperator();
-                inputOperator.open();
-            } else {
-                KeywordPredicate keywordPredicate = null;
-                if (predicate.getSourceOperatorType() == DataConstants.KeywordMatchingType.PHRASE_INDEXBASED) {
-                    keywordPredicate = new KeywordPredicate(
-                            currentDictionaryEntry,
-                            predicate.getAttributeList(), predicate.getAnalyzer(),
-                            KeywordMatchingType.PHRASE_INDEXBASED);
-                    
-
-                } else if (predicate.getSourceOperatorType() == DataConstants.KeywordMatchingType.CONJUNCTION_INDEXBASED) {
-                    keywordPredicate = new KeywordPredicate(
-                            currentDictionaryEntry,
-                            predicate.getAttributeList(), predicate.getAnalyzer(),
-                            KeywordMatchingType.CONJUNCTION_INDEXBASED);
-                }
-                
-                IndexBasedSourceOperator indexInputOperator = new IndexBasedSourceOperator(keywordPredicate.generateDataReaderPredicate(predicate.getDataStore()));
-                KeywordMatcher keywordMatcher = new KeywordMatcher(keywordPredicate);
-                keywordMatcher.setInputOperator(indexInputOperator);
-                inputOperator = keywordMatcher;
-                
-                inputOperator.open();
-            }
-            
-
-            
-        } catch (Exception e) {
-            throw new DataFlowException(e.getMessage(), e);
-        }
-    }
-
-    /**
-     * @about Gets the next matched tuple. <br>
-     * 		  Returns the tuple with results in spanList. <br>
-     * 
-     * 		  Performs SCAN, KEYWORD_BASIC, or KEYWORD_PHRASE depends on the 
-     * 		  dictionary predicate. <br> 
-     * 
-     *        DictionaryOperatorType.SCAN: <br>
-     *        Scan the tuples using ScanSourceOperator. <br>
-     *        For each tuple, loop through the dictionary 
-     *        and find results. <br> 
-     *        We assume the dictionary is smaller than the data at the 
-     *        source operator, we treat the data source as the outer
-     *        relation to reduce the number of disk IOs. <br>
-     *        
-     *        DictionaryOperatorType.KEYWORD_BASIC, KEYWORD_PHRASE: <br>
-     *        Use KeywordMatcher to find results. <br>
-     *        
-     *        KEYWORD_BASIC corresponds to KeywordOperatorType.BASIC, which
-     *        performs keyword search on the document. The input query is tokenized.
-     *        The order of the tokens doesn't matter. <br>
-     *        
-     *        KEYWORD_PHRASE corresponds to KeywordOperatorType.PHRASE, which
-     *        performs phrase search on the document. The input query is tokenized.
-     *        The order of the tokens does matter. Stopwords are treated as placeholders 
-     *        to indicate an arbitary token. <br>
-     *        
-     */
-    @Override
-    public ITuple getNextTuple() throws Exception {
-    	if (resultCursor >= limit + offset - 1){
-    		return null;
-    	}
-    	if (predicate.getSourceOperatorType() == DataConstants.KeywordMatchingType.PHRASE_INDEXBASED
-    	||  predicate.getSourceOperatorType() == DataConstants.KeywordMatchingType.CONJUNCTION_INDEXBASED) {
-    		// For each dictionary entry, 
-    		// get all result from KeywordMatcher.
-    		
-    		while (true) {
-    			// If there's result from current keywordMatcher, return it.
-<<<<<<< HEAD
-    			if ((currentTuple = sourceOperator.getNextTuple()) != null) {
-    				resultCursor++;
-    				if (resultCursor >= offset){
-    					return currentTuple;
-    				}
-    				continue;
-=======
-    			if ((currentTuple = inputOperator.getNextTuple()) != null) {
-    				return currentTuple;
->>>>>>> f2db41fd
-    			}
-    			// If all results from current keywordMatcher are consumed, 
-    			// advance to next dictionary entry, and
-    			// return null if reach the end of dictionary.
-    			if ((currentDictionaryEntry = predicate.getNextDictionaryEntry()) == null) {
-    				return null;
-    			}
-    			
-    			// Construct a new KeywordMatcher with the new dictionary entry.
-    			KeywordMatchingType keywordMatchingType;
-    			if (predicate.getSourceOperatorType() == DataConstants.KeywordMatchingType.PHRASE_INDEXBASED) {
-    				keywordMatchingType = KeywordMatchingType.PHRASE_INDEXBASED;
-    			} else {
-    				keywordMatchingType = KeywordMatchingType.CONJUNCTION_INDEXBASED;
-    			}
-    			
-                inputOperator.close();
-    			
-				KeywordPredicate keywordPredicate = new KeywordPredicate(
-						currentDictionaryEntry,
-						predicate.getAttributeList(), predicate.getAnalyzer(),
-						keywordMatchingType);
-    			
-                IndexBasedSourceOperator indexInputOperator = new IndexBasedSourceOperator(keywordPredicate.generateDataReaderPredicate(predicate.getDataStore()));
-    	        KeywordMatcher keywordMatcher = new KeywordMatcher(keywordPredicate);
-    	        keywordMatcher.setInputOperator(indexInputOperator);
-                inputOperator = keywordMatcher;
-                
-    			inputOperator.open();
-    		}
-        }
-    	else {
-    		if (currentTuple == null) {
-    			if ((currentTuple = inputOperator.getNextTuple()) == null) {
-    				return null;
-    			}
-    		}
-    		ITuple result = null;
-	    	while (currentTuple != null) {
-	    		result = computeNextTuple(currentDictionaryEntry, currentTuple);
-	    		if (result != null) {
-	    			advanceDictionaryCursor();
-	    			resultCursor++;
-	    			if (resultCursor >= offset){
-	    				break;
-	    			}
-	    		}
-	    		advanceDictionaryCursor();
-	    	}
-
-    		return result;
-    	}
-    }
-    
-    public void setLimit(int limit){
-    	this.limit = limit;
-    }
-    
-    public int getLimit(){
-    	return this.limit;
-    }
-    
-    public void setOffset(int offset){
-    	this.offset = offset;
-    }
-    
-    public int getOffset(){
-    	return this.offset;
-    }
-    
-    
-    /*
-     * Advance the cursor of dictionary. if reach the end of the dictionary,
-     * advance the cursor of tuples and reset dictionary
-     */
-    private void advanceDictionaryCursor() throws Exception {
-    	if ((currentDictionaryEntry = predicate.getNextDictionaryEntry()) != null) {
-    		return;
-    	}
-    	predicate.resetDictCursor();
-    	currentDictionaryEntry = predicate.getNextDictionaryEntry();
-    	currentTuple = inputOperator.getNextTuple();
-    }
-    
-    /*
-     * Match the key against the dataTuple.
-     * if there's no match, returns the original dataTuple object,
-     * if there's a match, return a new dataTuple with span list added
-     */
-    private ITuple computeNextTuple(String key, ITuple dataTuple) {
-    	
-    	List<Attribute> attributeList = predicate.getAttributeList();
-    	List<Span> spanList = new ArrayList<>();
-    	
-    	for (Attribute attr : attributeList) {
-    		String fieldName = attr.getFieldName();
-    		String fieldValue = dataTuple.getField(fieldName).getValue().toString();
-    		
-    		// if attribute type is not TEXT, then key needs to match the fieldValue exactly
-    		if (attr.getFieldType() != FieldType.TEXT) {
-    			if (fieldValue.equals(key)) {
-    				spanList.add(new Span(fieldName, 0, fieldValue.length(), key, fieldValue));
-    			}
-    		}
-    		// if attribute type is TEXT, then key can match a substring of fieldValue
-    		else {
-    			String regex =  key.toLowerCase();
-    			Pattern pattern = Pattern.compile(regex, Pattern.CASE_INSENSITIVE);
-    			Matcher matcher = pattern.matcher(fieldValue.toLowerCase());
-    			while (matcher.find()) {
-    				int start = matcher.start();
-    				int end = matcher.end();
-
-    				spanList.add(new Span(fieldName, start, end, key, fieldValue.substring(start, end)));
-    			}
-    		}
-    	}
-    	
-    	if (spanList.size() == 0) {
-    		return null;
-    	} else {
-    		return Utils.getSpanTuple(dataTuple.getFields(), spanList, this.spanSchema);
-    	}
-    }
-
-
-    /**
-     * @about Closes the operator
-     */
-    @Override
-    public void close() throws DataFlowException {
-        try {
-        	if (inputOperator != null) {
-                inputOperator.close();
-        	}
-        } catch (Exception e) {
-            e.printStackTrace();
-            throw new DataFlowException(e.getMessage(), e);
-        }
-    }
-    
-    
-    public IOperator getInputOperator() {
-		return inputOperator;
-	}
-
-	public void setInputOperator(IOperator inputOperator) {
-		this.inputOperator = inputOperator;
-	}
-}
+
+package edu.uci.ics.textdb.dataflow.dictionarymatcher;
+
+import java.util.ArrayList;
+import java.util.List;
+import java.util.regex.Matcher;
+import java.util.regex.Pattern;
+
+import edu.uci.ics.textdb.api.common.Attribute;
+import edu.uci.ics.textdb.api.common.FieldType;
+import edu.uci.ics.textdb.api.common.IPredicate;
+import edu.uci.ics.textdb.api.common.ITuple;
+import edu.uci.ics.textdb.api.common.Schema;
+import edu.uci.ics.textdb.api.dataflow.IOperator;
+import edu.uci.ics.textdb.common.constants.DataConstants;
+import edu.uci.ics.textdb.common.constants.DataConstants.KeywordMatchingType;
+import edu.uci.ics.textdb.common.exception.DataFlowException;
+import edu.uci.ics.textdb.common.exception.ErrorMessages;
+import edu.uci.ics.textdb.common.field.Span;
+import edu.uci.ics.textdb.common.utils.Utils;
+import edu.uci.ics.textdb.dataflow.common.DictionaryPredicate;
+import edu.uci.ics.textdb.dataflow.common.KeywordPredicate;
+import edu.uci.ics.textdb.dataflow.keywordmatch.KeywordMatcher;
+import edu.uci.ics.textdb.dataflow.source.IndexBasedSourceOperator;
+import edu.uci.ics.textdb.storage.DataReaderPredicate;
+
+/**
+ * @author Sudeep (inkudo)
+ * @author Zuozhi Wang (zuozhi)
+ * 
+ */
+public class DictionaryMatcher implements IOperator {
+
+    private IOperator inputOperator;
+
+	private Schema spanSchema;
+    
+    private ITuple currentTuple;
+    private String currentDictionaryEntry;
+
+    private final DictionaryPredicate predicate;
+    
+    private int resultCursor;
+    private int limit;
+    private int offset;
+
+    /**
+     * Constructs a DictionaryMatcher with a dictionary predicate
+     * @param predicate
+     * 
+     */
+    public DictionaryMatcher(IPredicate predicate) {
+        this.resultCursor = -1;
+        this.limit = Integer.MAX_VALUE;
+        this.offset = 0;
+        this.predicate = (DictionaryPredicate) predicate;
+        this.spanSchema = Utils.createSpanSchema(this.predicate.getDataStore().getSchema());
+    }
+    
+
+    /**
+     * @about Opens dictionary matcher. Must call open() before calling getNextTuple().
+     */
+    @Override
+    public void open() throws DataFlowException {
+        try {
+        	currentDictionaryEntry = predicate.getNextDictionaryEntry();
+            if (currentDictionaryEntry == null) {
+            	throw new DataFlowException("Dictionary is empty");
+            }
+            
+            if (predicate.getSourceOperatorType() == DataConstants.KeywordMatchingType.SUBSTRING_SCANBASED) {
+                inputOperator = predicate.getScanSourceOperator();
+                inputOperator.open();
+            } else {
+                KeywordPredicate keywordPredicate = null;
+                if (predicate.getSourceOperatorType() == DataConstants.KeywordMatchingType.PHRASE_INDEXBASED) {
+                    keywordPredicate = new KeywordPredicate(
+                            currentDictionaryEntry,
+                            predicate.getAttributeList(), predicate.getAnalyzer(),
+                            KeywordMatchingType.PHRASE_INDEXBASED);
+                    
+
+                } else if (predicate.getSourceOperatorType() == DataConstants.KeywordMatchingType.CONJUNCTION_INDEXBASED) {
+                    keywordPredicate = new KeywordPredicate(
+                            currentDictionaryEntry,
+                            predicate.getAttributeList(), predicate.getAnalyzer(),
+                            KeywordMatchingType.CONJUNCTION_INDEXBASED);
+                }
+                
+                IndexBasedSourceOperator indexInputOperator = new IndexBasedSourceOperator(keywordPredicate.generateDataReaderPredicate(predicate.getDataStore()));
+                KeywordMatcher keywordMatcher = new KeywordMatcher(keywordPredicate);
+                keywordMatcher.setInputOperator(indexInputOperator);
+                inputOperator = keywordMatcher;
+                
+                inputOperator.open();
+            }
+            
+
+            
+        } catch (Exception e) {
+            throw new DataFlowException(e.getMessage(), e);
+        }
+    }
+
+    /**
+     * @about Gets the next matched tuple. <br>
+     * 		  Returns the tuple with results in spanList. <br>
+     * 
+     * 		  Performs SCAN, KEYWORD_BASIC, or KEYWORD_PHRASE depends on the 
+     * 		  dictionary predicate. <br> 
+     * 
+     *        DictionaryOperatorType.SCAN: <br>
+     *        Scan the tuples using ScanSourceOperator. <br>
+     *        For each tuple, loop through the dictionary 
+     *        and find results. <br> 
+     *        We assume the dictionary is smaller than the data at the 
+     *        source operator, we treat the data source as the outer
+     *        relation to reduce the number of disk IOs. <br>
+     *        
+     *        DictionaryOperatorType.KEYWORD_BASIC, KEYWORD_PHRASE: <br>
+     *        Use KeywordMatcher to find results. <br>
+     *        
+     *        KEYWORD_BASIC corresponds to KeywordOperatorType.BASIC, which
+     *        performs keyword search on the document. The input query is tokenized.
+     *        The order of the tokens doesn't matter. <br>
+     *        
+     *        KEYWORD_PHRASE corresponds to KeywordOperatorType.PHRASE, which
+     *        performs phrase search on the document. The input query is tokenized.
+     *        The order of the tokens does matter. Stopwords are treated as placeholders 
+     *        to indicate an arbitary token. <br>
+     *        
+     */
+    @Override
+    public ITuple getNextTuple() throws Exception {
+    	if (resultCursor >= limit + offset - 1){
+    		return null;
+    	}
+    	if (predicate.getSourceOperatorType() == DataConstants.KeywordMatchingType.PHRASE_INDEXBASED
+    	||  predicate.getSourceOperatorType() == DataConstants.KeywordMatchingType.CONJUNCTION_INDEXBASED) {
+    		// For each dictionary entry, 
+    		// get all result from KeywordMatcher.
+    		
+    		while (true) {
+    			// If there's result from current keywordMatcher, return it.
+    			if ((currentTuple = inputOperator.getNextTuple()) != null) {
+    				resultCursor++;
+    				if (resultCursor >= offset){
+    					return currentTuple;
+    				}
+    				continue;
+    			}
+    			// If all results from current keywordMatcher are consumed, 
+    			// advance to next dictionary entry, and
+    			// return null if reach the end of dictionary.
+    			if ((currentDictionaryEntry = predicate.getNextDictionaryEntry()) == null) {
+    				return null;
+    			}
+    			
+    			// Construct a new KeywordMatcher with the new dictionary entry.
+    			KeywordMatchingType keywordMatchingType;
+    			if (predicate.getSourceOperatorType() == DataConstants.KeywordMatchingType.PHRASE_INDEXBASED) {
+    				keywordMatchingType = KeywordMatchingType.PHRASE_INDEXBASED;
+    			} else {
+    				keywordMatchingType = KeywordMatchingType.CONJUNCTION_INDEXBASED;
+    			}
+    			
+                inputOperator.close();
+    			
+				KeywordPredicate keywordPredicate = new KeywordPredicate(
+						currentDictionaryEntry,
+						predicate.getAttributeList(), predicate.getAnalyzer(),
+						keywordMatchingType);
+    			
+                IndexBasedSourceOperator indexInputOperator = new IndexBasedSourceOperator(keywordPredicate.generateDataReaderPredicate(predicate.getDataStore()));
+    	        KeywordMatcher keywordMatcher = new KeywordMatcher(keywordPredicate);
+    	        keywordMatcher.setInputOperator(indexInputOperator);
+                inputOperator = keywordMatcher;
+                
+    			inputOperator.open();
+    		}
+        }
+    	else {
+    		if (currentTuple == null) {
+    			if ((currentTuple = inputOperator.getNextTuple()) == null) {
+    				return null;
+    			}
+    		}
+    		ITuple result = null;
+	    	while (currentTuple != null) {
+	    		result = computeNextTuple(currentDictionaryEntry, currentTuple);
+	    		if (result != null) {
+	    			advanceDictionaryCursor();
+	    			resultCursor++;
+	    			if (resultCursor >= offset){
+	    				break;
+	    			}
+	    		}
+	    		advanceDictionaryCursor();
+	    	}
+
+    		return result;
+    	}
+    }
+    
+    public void setLimit(int limit){
+    	this.limit = limit;
+    }
+    
+    public int getLimit(){
+    	return this.limit;
+    }
+    
+    public void setOffset(int offset){
+    	this.offset = offset;
+    }
+    
+    public int getOffset(){
+    	return this.offset;
+    }
+    
+    
+    /*
+     * Advance the cursor of dictionary. if reach the end of the dictionary,
+     * advance the cursor of tuples and reset dictionary
+     */
+    private void advanceDictionaryCursor() throws Exception {
+    	if ((currentDictionaryEntry = predicate.getNextDictionaryEntry()) != null) {
+    		return;
+    	}
+    	predicate.resetDictCursor();
+    	currentDictionaryEntry = predicate.getNextDictionaryEntry();
+    	currentTuple = inputOperator.getNextTuple();
+    }
+    
+    /*
+     * Match the key against the dataTuple.
+     * if there's no match, returns the original dataTuple object,
+     * if there's a match, return a new dataTuple with span list added
+     */
+    private ITuple computeNextTuple(String key, ITuple dataTuple) {
+    	
+    	List<Attribute> attributeList = predicate.getAttributeList();
+    	List<Span> spanList = new ArrayList<>();
+    	
+    	for (Attribute attr : attributeList) {
+    		String fieldName = attr.getFieldName();
+    		String fieldValue = dataTuple.getField(fieldName).getValue().toString();
+    		
+    		// if attribute type is not TEXT, then key needs to match the fieldValue exactly
+    		if (attr.getFieldType() != FieldType.TEXT) {
+    			if (fieldValue.equals(key)) {
+    				spanList.add(new Span(fieldName, 0, fieldValue.length(), key, fieldValue));
+    			}
+    		}
+    		// if attribute type is TEXT, then key can match a substring of fieldValue
+    		else {
+    			String regex =  key.toLowerCase();
+    			Pattern pattern = Pattern.compile(regex, Pattern.CASE_INSENSITIVE);
+    			Matcher matcher = pattern.matcher(fieldValue.toLowerCase());
+    			while (matcher.find()) {
+    				int start = matcher.start();
+    				int end = matcher.end();
+
+    				spanList.add(new Span(fieldName, start, end, key, fieldValue.substring(start, end)));
+    			}
+    		}
+    	}
+    	
+    	if (spanList.size() == 0) {
+    		return null;
+    	} else {
+    		return Utils.getSpanTuple(dataTuple.getFields(), spanList, this.spanSchema);
+    	}
+    }
+
+
+    /**
+     * @about Closes the operator
+     */
+    @Override
+    public void close() throws DataFlowException {
+        try {
+        	if (inputOperator != null) {
+                inputOperator.close();
+        	}
+        } catch (Exception e) {
+            e.printStackTrace();
+            throw new DataFlowException(e.getMessage(), e);
+        }
+    }
+    
+    
+    public IOperator getInputOperator() {
+		return inputOperator;
+	}
+
+	public void setInputOperator(IOperator inputOperator) {
+		this.inputOperator = inputOperator;
+	}
+}