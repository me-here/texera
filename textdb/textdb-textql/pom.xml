<?xml version="1.0"?>
<project xsi:schemaLocation="http://maven.apache.org/POM/4.0.0 http://maven.apache.org/xsd/maven-4.0.0.xsd" xmlns="http://maven.apache.org/POM/4.0.0"
    xmlns:xsi="http://www.w3.org/2001/XMLSchema-instance">
  <modelVersion>4.0.0</modelVersion>
  <parent>
    <groupId>edu.uci.ics.textdb</groupId>
    <artifactId>textdb</artifactId>
    <version>1.0-SNAPSHOT</version>
  </parent>
  <artifactId>textdb-textql</artifactId>
  <name>textdb-textql</name>
  <properties>
    <project.build.sourceEncoding>UTF-8</project.build.sourceEncoding>
  </properties>
  <dependencies>
<<<<<<< HEAD
	  <dependency>
	      <groupId>junit</groupId>
	      <artifactId>junit</artifactId>
	      <version>${junit.version}</version>
	  </dependency>
	  <dependency>
	      <groupId>edu.uci.ics.textdb</groupId>
	      <artifactId>textdb-dataflow</artifactId>
	      <version>${textdb.version}</version>
	  </dependency>
=======
    <dependency>
        <groupId>edu.uci.ics.textdb</groupId>
        <artifactId>textdb-dataflow</artifactId>
        <version>${textdb.version}</version>
    </dependency>
>>>>>>> ac01d929
  </dependencies>
</project><|MERGE_RESOLUTION|>--- conflicted
+++ resolved
@@ -13,23 +13,10 @@
     <project.build.sourceEncoding>UTF-8</project.build.sourceEncoding>
   </properties>
   <dependencies>
-<<<<<<< HEAD
-	  <dependency>
-	      <groupId>junit</groupId>
-	      <artifactId>junit</artifactId>
-	      <version>${junit.version}</version>
-	  </dependency>
-	  <dependency>
-	      <groupId>edu.uci.ics.textdb</groupId>
-	      <artifactId>textdb-dataflow</artifactId>
-	      <version>${textdb.version}</version>
-	  </dependency>
-=======
     <dependency>
         <groupId>edu.uci.ics.textdb</groupId>
         <artifactId>textdb-dataflow</artifactId>
         <version>${textdb.version}</version>
     </dependency>
->>>>>>> ac01d929
   </dependencies>
 </project>