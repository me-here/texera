package edu.uci.ics.textdb.perftest.sample;

import java.io.*;
import java.net.URISyntaxException;
import java.nio.file.Paths;
import java.text.SimpleDateFormat;
import java.util.*;

import org.apache.lucene.analysis.standard.StandardAnalyzer;
import org.jsoup.Jsoup;
import org.jsoup.nodes.Document;

import edu.uci.ics.textdb.api.common.ITuple;
import edu.uci.ics.textdb.api.plan.Plan;
import edu.uci.ics.textdb.common.constants.DataConstants.KeywordMatchingType;
import edu.uci.ics.textdb.common.constants.LuceneAnalyzerConstants;
import edu.uci.ics.textdb.common.constants.SchemaConstants;
import edu.uci.ics.textdb.common.field.DataTuple;
import edu.uci.ics.textdb.common.field.StringField;
import edu.uci.ics.textdb.common.field.TextField;
import edu.uci.ics.textdb.common.utils.Utils;
import edu.uci.ics.textdb.dataflow.common.IJoinPredicate;
import edu.uci.ics.textdb.dataflow.common.JoinDistancePredicate;
import edu.uci.ics.textdb.dataflow.common.KeywordPredicate;
import edu.uci.ics.textdb.dataflow.common.RegexPredicate;
import edu.uci.ics.textdb.dataflow.join.Join;
import edu.uci.ics.textdb.dataflow.keywordmatch.KeywordMatcherSourceOperator;
import edu.uci.ics.textdb.dataflow.nlpextrator.NlpExtractor;
import edu.uci.ics.textdb.dataflow.nlpextrator.NlpPredicate;
import edu.uci.ics.textdb.dataflow.projection.ProjectionOperator;
import edu.uci.ics.textdb.dataflow.projection.ProjectionPredicate;
import edu.uci.ics.textdb.dataflow.regexmatch.RegexMatcher;
import edu.uci.ics.textdb.dataflow.sink.FileSink;
import edu.uci.ics.textdb.engine.Engine;
import edu.uci.ics.textdb.perftest.promed.PromedSchema;
import edu.uci.ics.textdb.storage.relation.RelationManager;

public class SampleExtraction {
    
    public static final String PROMED_SAMPLE_TABLE = "promed";
        
<<<<<<< HEAD
    public static String promedFilesDirectory;
    public static String promedIndexDirectory;
    public static String sampleDataFilesDirectory;

    static {
        try {
            // Finding the absolute path to the sample data files directory and index directory
            promedFilesDirectory = Paths.get(SampleExtraction.class.getResource("/sample-data-files/promed")
                    .toURI())
                    .toString();
            promedIndexDirectory = Paths.get(SampleExtraction.class.getResource("/index/standard")
                    .toURI())
                    .toString() + "/promed";
            sampleDataFilesDirectory = Paths.get(SampleExtraction.class.getResource("/sample-data-files")
                    .toURI())
                    .toString();
        }
        catch(URISyntaxException e) {
            e.printStackTrace();
        }
    }

=======
    public static final String promedFilesDirectory = "../textdb-perftest/sample-data-files/promed/";
    public static final String promedIndexDirectory = "../textdb-perftest/index/standard/promed/";
    
    
>>>>>>> 0b251745
    public static void main(String[] args) throws Exception {
        // write the index of data files
        // index only needs to be written once, after the first run, this function can be commented out
        writeSampleIndex();
        
        // perform the extraction task
        extractPersonLocation();
    }
    
    public static ITuple parsePromedHTML(String fileName, String content) {
        try {
            Document parsedDocument = Jsoup.parse(content);
            String mainText = parsedDocument.getElementById("preview").text();
            ITuple tuple = new DataTuple(PromedSchema.PROMED_SCHEMA, new StringField(fileName), new TextField(mainText));
            return tuple;
        } catch (Exception e) {
            return null;
        }
    }

    public static void writeSampleIndex() throws Exception {
        // parse the original file
        File sourceFileFolder = new File(promedFilesDirectory);
        ArrayList<ITuple> fileTuples = new ArrayList<>();
        for (File htmlFile : sourceFileFolder.listFiles()) {
            StringBuilder sb = new StringBuilder();
            Scanner scanner = new Scanner(htmlFile);
            while (scanner.hasNext()) {
                sb.append(scanner.nextLine());
            }
            scanner.close();
            ITuple tuple = parsePromedHTML(htmlFile.getName(), sb.toString());
            if (tuple != null) {
                fileTuples.add(tuple);
            }
        }
        
        // write tuples into the table
        RelationManager relationManager = RelationManager.getRelationManager();
        
        relationManager.deleteTable(PROMED_SAMPLE_TABLE);
        relationManager.createTable(PROMED_SAMPLE_TABLE, promedIndexDirectory, 
                PromedSchema.PROMED_SCHEMA, LuceneAnalyzerConstants.standardAnalyzerString());
        
        for (ITuple tuple : fileTuples) {
            relationManager.insertTuple(PROMED_SAMPLE_TABLE, tuple);
        }
        
    }

    /*
     * This is the DAG of this extraction plan.
     * 
     * 
     *              KeywordSource (zika)
     *                       ↓
     *              Projection (content)
     *                  ↓          ↓
     *       regex (a...man)      NLP (location)
     *                  ↓          ↓     
     *             Join (distance < 100)
     *                       ↓
     *              Projection (spanList)
     *                       ↓
     *                    FileSink
     *                    
     */
    public static void extractPersonLocation() throws Exception {
                
        String keywordZika = "zika";
        KeywordPredicate keywordPredicateZika = new KeywordPredicate(keywordZika, Arrays.asList(PromedSchema.CONTENT),
                new StandardAnalyzer(), KeywordMatchingType.CONJUNCTION_INDEXBASED);
        
        KeywordMatcherSourceOperator keywordSource = new KeywordMatcherSourceOperator(
                keywordPredicateZika, PROMED_SAMPLE_TABLE);
        
        ProjectionPredicate projectionPredicateIdAndContent = new ProjectionPredicate(
                Arrays.asList(PromedSchema.ID, PromedSchema.CONTENT));
        
        ProjectionOperator projectionOperatorIdAndContent1 = new ProjectionOperator(projectionPredicateIdAndContent);
        ProjectionOperator projectionOperatorIdAndContent2 = new ProjectionOperator(projectionPredicateIdAndContent);

        String regexPerson = "\\b(A|a|(an)|(An)) .{1,40} ((woman)|(man))\\b";
        RegexPredicate regexPredicatePerson = new RegexPredicate(regexPerson, Arrays.asList(PromedSchema.CONTENT),
                LuceneAnalyzerConstants.getNGramAnalyzer(3));
        RegexMatcher regexMatcherPerson = new RegexMatcher(regexPredicatePerson);
        
        NlpPredicate nlpPredicateLocation = new NlpPredicate(NlpPredicate.NlpTokenType.Location, Arrays.asList(PromedSchema.CONTENT));
        NlpExtractor nlpExtractorLocation = new NlpExtractor(nlpPredicateLocation);

        IJoinPredicate joinPredicatePersonLocation = new JoinDistancePredicate(PromedSchema.ID, PromedSchema.CONTENT, 100);
        Join joinPersonLocation = new Join(joinPredicatePersonLocation);
        
        ProjectionPredicate projectionPredicateIdAndSpan = new ProjectionPredicate(
                Arrays.asList(PromedSchema.ID, SchemaConstants.SPAN_LIST));
        ProjectionOperator projectionOperatorIdAndSpan = new ProjectionOperator(projectionPredicateIdAndSpan);
         
        SimpleDateFormat sdf = new SimpleDateFormat("MM-dd-yyyy-HH-mm-ss");
        FileSink fileSink = new FileSink( 
                new File(sampleDataFilesDirectory + "/person-location-result-"
                		+ sdf.format(new Date(System.currentTimeMillis())).toString() + ".txt"));

        fileSink.setToStringFunction((tuple -> Utils.getTupleString(tuple)));
        
        
        projectionOperatorIdAndContent1.setInputOperator(keywordSource);
        
        regexMatcherPerson.setInputOperator(projectionOperatorIdAndContent1);
        
        projectionOperatorIdAndContent2.setInputOperator(regexMatcherPerson);
        nlpExtractorLocation.setInputOperator(projectionOperatorIdAndContent2);
        
        joinPersonLocation.setInnerInputOperator(regexMatcherPerson);
        joinPersonLocation.setOuterInputOperator(nlpExtractorLocation);
                      
        projectionOperatorIdAndSpan.setInputOperator(joinPersonLocation);
        fileSink.setInputOperator(projectionOperatorIdAndSpan);
        
        Plan extractPersonPlan = new Plan(fileSink);
        Engine.getEngine().evaluate(extractPersonPlan);
    }

}<|MERGE_RESOLUTION|>--- conflicted
+++ resolved
@@ -39,7 +39,6 @@
     
     public static final String PROMED_SAMPLE_TABLE = "promed";
         
-<<<<<<< HEAD
     public static String promedFilesDirectory;
     public static String promedIndexDirectory;
     public static String sampleDataFilesDirectory;
@@ -61,13 +60,6 @@
             e.printStackTrace();
         }
     }
-
-=======
-    public static final String promedFilesDirectory = "../textdb-perftest/sample-data-files/promed/";
-    public static final String promedIndexDirectory = "../textdb-perftest/index/standard/promed/";
-    
-    
->>>>>>> 0b251745
     public static void main(String[] args) throws Exception {
         // write the index of data files
         // index only needs to be written once, after the first run, this function can be commented out
