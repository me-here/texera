--- conflicted
+++ resolved
@@ -100,15 +100,8 @@
 	        // case index.
 	        Analyzer luceneAnalyzer = LuceneAnalyzerConstants.getNGramAnalyzer(3);
 	        RegexPredicate regexPredicate = new RegexPredicate(regex, attributeNames, luceneAnalyzer);
-<<<<<<< HEAD
+	        
 	        RegexMatcherSourceOperator regexSource = new RegexMatcherSourceOperator(regexPredicate, tableName);
-=======
-	        IndexBasedSourceOperator indexInputOperator = new IndexBasedSourceOperator(
-	                new DataReaderPredicate(RegexMatcherSourceOperator.createLuceneQuery(regexPredicate), dataStore));
-	
-	        RegexMatcher regexMatcher = new RegexMatcher(regexPredicate);
-	        regexMatcher.setInputOperator(indexInputOperator);
->>>>>>> 69513d5f
 	
 	        long startMatchTime = System.currentTimeMillis();
 	        regexSource.open();
